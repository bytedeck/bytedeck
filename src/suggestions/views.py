<<<<<<< HEAD
from badges.models import BadgeAssertion
from badges.views import grant_badge
from comments.forms import CommentForm
from comments.models import Comment
# from djconfig import config
from notifications.signals import notify

from siteconfig.models import SiteConfig

=======
>>>>>>> 24f2a62c
from django.contrib import messages
from django.contrib.admin.views.decorators import staff_member_required
from django.contrib.auth.decorators import login_required
from django.contrib.auth.models import User
from django.shortcuts import render, redirect, get_object_or_404, Http404
from django.utils import timezone

from djconfig import config

from badges.models import Badge, BadgeAssertion
from badges.views import grant_badge
from comments.forms import CommentForm
from comments.models import Comment
from courses.models import Semester
from notifications.signals import notify
from tenant.views import allow_non_public_view
from .forms import SuggestionForm
from .models import Suggestion, Vote


@allow_non_public_view
@login_required
def comment(request, id):
    suggestion = get_object_or_404(Suggestion, pk=id)
    origin_path = suggestion.get_absolute_url()

    if request.method == "POST":
        form = CommentForm(request.POST)
        if form.is_valid():
            comment_text = form.cleaned_data.get('comment_text')
            # if not comment_text:
            #     comment_text = ""
            comment_new = Comment.objects.create_comment(
                user=request.user,
                path=origin_path,
                text=comment_text,
                target=suggestion,
            )

            if 'comment_button' in request.POST:
                note_verb = "commented on"
                # icon = "<i class='fa fa-lg fa-comment-o text-info'></i>"
                icon = "<span class='fa-stack'>" + \
                       "<i class='fa fa-lightbulb-o fa-stack-1x'></i>" + \
                       "<i class='fa fa-comment-o fa-stack-2x text-info'></i>" + \
                       "</span>"
                if request.user.is_staff:
                    # get other commenters on this announcement
                    affected_users = None
                else:  # student comment
                    affected_users = User.objects.filter(is_staff=True)
                    # should student comments also be sent to original suggester?
            else:
                raise Http404("unrecognized submit button")

            notify.send(
                request.user,
                action=comment_new,
                target=suggestion,
                recipient=suggestion.user,
                affected_users=affected_users,
                verb=note_verb,
                icon=icon,
            )
            messages.success(request, ("Suggestion " + note_verb))
            return redirect(origin_path)
        else:
            messages.error(request, "There was an error with your comment.")
            return redirect(origin_path)
    else:
        raise Http404


@allow_non_public_view
def suggestion_list_beta(request, id=None, completed=False):
    return suggestion_list(request, id, completed, beta=True)


@allow_non_public_view
@login_required
def suggestion_list(request, id=None, completed=False):
    template_name = 'suggestions/suggestion_list.html'

    # Are we within the dates of the active semester?
    semester = SiteConfig.get().active_semester

    if completed:
        suggestions = Suggestion.objects.all_completed()
    else:
        if request.user.is_staff:
            suggestions = Suggestion.objects.all().exclude(status=Suggestion.COMPLETED)
        else:
            suggestions = Suggestion.objects.all_for_student(request.user).exclude(status=Suggestion.COMPLETED)

    if id:
        active_id = int(id)
    else:
        active_id = None

    votes_total = request.user.vote_set.all().count()
    votes_this_semester = Vote.objects.all_this_semester(request.user).count()

    vote_badge = SiteConfig.get().voting_badge
    suggestion_badge = SiteConfig.get().suggestion_badge

    comment_form = CommentForm(request.POST or None, label="")
    context = {
        'comment_form': comment_form,
        'object_list': suggestions,
        'active_id': active_id,
        'completed_list': completed,
        'votes_total': votes_total,
        'suggestion_badge': suggestion_badge,
        'vote_badge': vote_badge,
        'num_votes': SiteConfig.get().num_votes,
        'votes_this_semester': votes_this_semester,
        'semester': semester,
    }
    return render(request, template_name, context)


@allow_non_public_view
def suggestion_list_completed(request, id=None):
    return suggestion_list(request, id, completed=True)


@allow_non_public_view
@login_required
def suggestion_create(request):
    template_name = 'suggestions/suggestion_form.html'
    form = SuggestionForm(request.POST or None)
    if form.is_valid():
        new_suggestion = form.save(commit=False)
        new_suggestion.user = request.user
        new_suggestion.status_timestamp = timezone.now()
        new_suggestion.save()

        icon = "<i class='fa fa-lg fa-fw fa-lightbulb-o'></i>"

        notify.send(
            request.user,
            # action=profile.user,
            target=new_suggestion,
            recipient=request.user,
            affected_users=User.objects.filter(is_staff=True),
            verb='suggested:',
            icon=icon,
        )

        messages.success(request, "Thank you for your suggestion! Mr C \
            has to it review before it will be publicly visible.")

        return redirect(new_suggestion.get_absolute_url())

    return render(request, template_name, {'form': form})


@allow_non_public_view
@staff_member_required
def suggestion_update(request, pk):
    template_name = 'suggestions/suggestion_form.html'
    suggestion = get_object_or_404(Suggestion, pk=pk)
    form = SuggestionForm(request.POST or None, instance=suggestion)
    if form.is_valid():
        form.save()
        return redirect(suggestion.get_absolute_url())
    return render(request, template_name, {'form': form})


@allow_non_public_view
@staff_member_required
def suggestion_delete(request, pk):
    template_name = 'suggestions/suggestion_confirm_delete.html'
    suggestion = get_object_or_404(Suggestion, pk=pk)
    if request.method == 'POST':
        suggestion.delete()
        return redirect('suggestions:list')
    return render(request, template_name, {'object': suggestion})


@allow_non_public_view
@staff_member_required
def suggestion_approve(request, id):
    suggestion = get_object_or_404(Suggestion, id=id)
    # Todo move this into the model, not view!
    suggestion.status = Suggestion.APPROVED
    suggestion.status_timestamp = timezone.now()
    suggestion.save()

    icon = "<span class='fa-stack'>" + \
           "<i class='fa fa-lightbulb-o fa-stack-1x'></i>" + \
           "<i class='fa fa-check fa-stack-2x text-success'></i>" + \
           "</span>"

    # TODO don't hardcode this, put it in the settings!
    suggestion_badge = SiteConfig.get().suggestion_badge
    grant_badge(request, suggestion_badge.id, suggestion.user.id)

    notify.send(
        request.user,
        # action=profile.user,
        target=suggestion,
        recipient=suggestion.user,
        affected_users=[suggestion.user, ],
        verb='approved',
        icon=icon,
    )
    messages.success(request, "Suggestion by " + str(suggestion.user) + " approved.")

    return redirect(suggestion.get_absolute_url())


@allow_non_public_view
@staff_member_required
def suggestion_complete(request, pk):
    suggestion = get_object_or_404(Suggestion, pk=pk)
    suggestion.status = Suggestion.COMPLETED
    suggestion.status_timestamp = timezone.now()
    suggestion.save()

    icon = "<span class='fa-stack'>" + \
           "<i class='fa fa-lightbulb-o fa-stack-1x'></i>" + \
           "<i class='fa fa-star-o fa-stack-2x text-success'></i>" + \
           "</span>"

    notify.send(
        request.user,
        # action=profile.user,
        target=suggestion,
        recipient=suggestion.user,
        affected_users=[suggestion.user, ],
        verb='completed',
        icon=icon,
    )
    messages.success(request, "Suggestion by " + str(suggestion.user) + " was completed!")

    return redirect(suggestion.get_absolute_url())


@allow_non_public_view
@staff_member_required
def suggestion_reject(request, pk):
    suggestion = get_object_or_404(Suggestion, pk=pk)
    suggestion.status = Suggestion.NOT_APPROVED
    suggestion.status_timestamp = timezone.now()
    suggestion.save()

    icon = "<span class='fa-stack'>" + \
           "<i class='fa fa-lightbulb-o fa-stack-1x'></i>" + \
           "<i class='fa fa-ban fa-stack-2x text-danger'></i>" + \
           "</span>"

    notify.send(
        request.user,
        # action=profile.user,
        target=suggestion,
        recipient=suggestion.user,
        affected_users=[suggestion.user, ],
        verb='rejected',
        icon=icon,
    )
    messages.error(request, "Suggestion by " + str(suggestion.user) + " was rejected.")

    return redirect(suggestion.get_absolute_url())


@allow_non_public_view
@login_required
def up_vote(request, id):
    return vote(request, id, 1)


@allow_non_public_view
@login_required
def down_vote(request, id):
    return vote(request, id, -1)


@allow_non_public_view
@login_required
def vote(request, id, vote_score):
    if not SiteConfig.get().suggestions_on:
        raise Http404

    suggestion = get_object_or_404(Suggestion, id=id)

    if vote_score == 1:
        str_vote = "+1"
    elif vote_score == -1:
        str_vote = "-1"
    else:
        raise Http404("There was an error with your attempt to vote.")

    success = Vote.objects.record_vote(suggestion, request.user, vote_score)
    check_votes_and_grant_badge(request, request.user)

    if not success:
        messages.error(request, "You already voted today!")
    else:
        messages.success(request, "You voted " + str_vote + " for " + str(suggestion))
        check_votes_and_grant_badge(request, request.user)

    return redirect("suggestions:list")


def check_votes_and_grant_badge(request, user):
    user_votes_this_sem = Vote.objects.all_this_semester(user).count()
    vote_badge = SiteConfig.get().voting_badge
    user_num_votes_badge = BadgeAssertion.objects.num_assertions(user, vote_badge, active_semester_only=True)
    votes_per_badge = SiteConfig.get().hs_num_votes

    vote_badges_earned = int(user_votes_this_sem / votes_per_badge)

    if vote_badges_earned > user_num_votes_badge:
        grant_badge(request, vote_badge.id, user.id)
        return True
    else:
        return False<|MERGE_RESOLUTION|>--- conflicted
+++ resolved
@@ -1,15 +1,3 @@
-<<<<<<< HEAD
-from badges.models import BadgeAssertion
-from badges.views import grant_badge
-from comments.forms import CommentForm
-from comments.models import Comment
-# from djconfig import config
-from notifications.signals import notify
-
-from siteconfig.models import SiteConfig
-
-=======
->>>>>>> 24f2a62c
 from django.contrib import messages
 from django.contrib.admin.views.decorators import staff_member_required
 from django.contrib.auth.decorators import login_required
@@ -28,6 +16,8 @@
 from tenant.views import allow_non_public_view
 from .forms import SuggestionForm
 from .models import Suggestion, Vote
+
+from siteconfig.models import SiteConfig
 
 
 @allow_non_public_view
