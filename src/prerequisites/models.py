--- conflicted
+++ resolved
@@ -107,8 +107,7 @@
         return PrereqQuerySet(self.model, using=self._db)
 
     def all_parent(self, parent_object):
-<<<<<<< HEAD
-        return self.get_queryset().get_all_parent_object(parent_object)
+        return self.get_queryset().get_all_for_parent_object(parent_object)
 
     def all_conditions_met(self, parent_object, user, no_prereq_means=True):
         """
@@ -119,16 +118,6 @@
         This should be set in the mixin constructor... I'd tell you how to do it here but I haven't figured it out yet.
         I assume by the time this is published anywhere that someone is reading it other than myself, the mixin itself
         will explain better...
-=======
-        return self.get_queryset().get_all_for_parent_object(parent_object)
-
-    def all_conditions_met(self, parent_object, user, none_means=True):
-        """If the parent_object has no prerequisites, then use none_means
-        :param parent_object:
-        :param user:
-        :param none_means: Good question.... I seriously don't remember...
-        :return:
->>>>>>> 409e2d86
         """
         prereqs = self.all_parent(parent_object)
         if not prereqs:
@@ -137,30 +126,6 @@
             if not prereq.condition_met_as_prerequisite(user):
                 return False
         return True
-
-<<<<<<< HEAD
-=======
-    def add_simple_prereq(self, parent_object, prereq_object):
-        """Adds a simple prereq to a parent object.
-
-        A simple prereq only has the prereq object without these options: or, count, invert.
-
-        :param parent_object: The owner of the prerequisite
-        :param prereq_object:
-        :return:
-        """
-        if not parent_object or not prereq_object:
-            return False
-        new_prereq = Prereq(
-            parent_content_type=ContentType.objects.get_for_model(parent_object),
-            parent_object_id=parent_object.id,
-            prereq_content_type=ContentType.objects.get_for_model(prereq_object),
-            prereq_object_id=prereq_object.id,
-        )
-
-        new_prereq.save()
-        return True
->>>>>>> 409e2d86
 
     def is_prerequisite(self, prereq_obj):
         """
@@ -253,7 +218,6 @@
         except ObjectDoesNotExist:
             return None
 
-<<<<<<< HEAD
     def condition_met_as_prerequisite(self, user):
         """
         :param user:
@@ -261,26 +225,16 @@
         """
 
         # the first of two possible alternate prereq conditions
-=======
-    def condition_met_as_prerequisite(self, user, num_required=1):
-
->>>>>>> 409e2d86
         prereq_object = self.get_prereq()
         if prereq_object is None:
             return False
         main_condition_met = prereq_object.condition_met_as_prerequisite(user, self.prereq_count)
 
-<<<<<<< HEAD
         # invert the requirement if needed (NOT)
         if self.prereq_invert:
             main_condition_met = not main_condition_met
 
         # check if there is an alternate condition (OR)
-=======
-        if self.prereq_invert:
-            main_condition_met = not main_condition_met
-
->>>>>>> 409e2d86
         if not self.or_prereq_object_id or not self.or_prereq_content_type:
             return main_condition_met
 
@@ -289,10 +243,8 @@
             return False
         or_condition_met = or_prereq_object.condition_met_as_prerequisite(user, self.or_prereq_count)
 
-<<<<<<< HEAD
+
         # invert alternate if required (NOT OR)
-=======
->>>>>>> 409e2d86
         if self.or_prereq_invert:
             or_condition_met = not or_condition_met
 
@@ -323,11 +275,7 @@
     def all_registered_content_types(cls):
         registered_list = [
             ct.pk for ct in ContentType.objects.all()
-<<<<<<< HEAD
             if cls.model_is_registered(ct)
-=======
-            if Prereq.model_is_registered(ct)
->>>>>>> 409e2d86
             ]
         return ContentType.objects.filter(pk__in=registered_list)
 
@@ -339,17 +287,10 @@
         mc = content_type.model_class()
 
         # deleted models?
-<<<<<<< HEAD
         if mc is None:
             return False
 
         if any("condition_met_as_prerequisite" in B.__dict__ for B in mc.__mro__):
-=======
-        if C == None:
-            return False
-
-        if any("condition_met_as_prerequisite" in B.__dict__ for B in C.__mro__):
->>>>>>> 409e2d86
             return True
 
         return False