from django.contrib.auth import get_user_model

<<<<<<< HEAD
from django_tenants.test.cases import TenantTestCase
from django_tenants.test.client import TenantClient
=======
>>>>>>> cd3495b2
from freezegun import freeze_time
from mock import patch
from model_bakery import baker

from badges.models import Badge, BadgeAssertion
from courses.models import CourseStudent, Semester
from prerequisites.models import Prereq
from quest_manager.models import Quest, QuestSubmission

User = get_user_model()


@freeze_time('2018-10-12 00:54:00', tz_offset=0)
class PrerequisitesSignalsTest(TenantTestCase):

    def setUp(self):
        self.client = TenantClient(self.tenant)
        self.teacher = baker.make(User, username='teacher', is_staff=True)
        self.student = baker.make(User, username='student', is_staff=False)

        self.sem = baker.make(Semester)
        self.badge_assertion = baker.make(BadgeAssertion,
                                          user=self.student,
                                          do_not_grant_xp=True,
                                          semester=self.sem)
        self.quest_submission = baker.make(QuestSubmission,
                                           user=self.student,
                                           is_completed=False)

        self.course_student = baker.make(CourseStudent,
                                         user=self.student,
                                         active=False)

    @patch('prerequisites.signals.update_quest_conditions_for_user.apply_async')
    def test_update_conditions_met_for_user_triggered_by_badge_assertion_on_create(self, task):
        """
        Creation of a new badge assertion (granting a badge to a student) should trigger a signal
        """
        baker.make(BadgeAssertion, user=self.student, do_not_grant_xp=True, semester=self.sem)
        self.assertEqual(task.call_count, 1)

    @patch('prerequisites.signals.update_quest_conditions_for_user.apply_async')
    def test_update_conditions_met_for_user_triggered_by_badge_assertion_on_update(self, task):
        """
        Updating a new badge assertion (granting a badge to a student) should trigger a signal
        """
        self.badge_assertion.do_not_grant_xp = False
        self.badge_assertion.save()
        self.assertEqual(task.call_count, 1)

    @patch('prerequisites.signals.update_quest_conditions_for_user.apply_async')
    def test_update_conditions_met_for_user_triggered_by_quest_summission_on_create(self, task):
        """
        Creation of a new quest_submission (when starting a quest) should NOT trigger a signal
        """
        baker.make(QuestSubmission, user=self.student, is_completed=False)
        self.assertEqual(task.call_count, 0)

    @patch('prerequisites.signals.update_quest_conditions_for_user.apply_async')
    def test_update_conditions_met_for_user_triggered_by_quest_summission_on_update(self, task):
        """
        Updating a quest_submission (when completing a quest) should trigger a signal
        """
        self.quest_submission.is_completed = True
        self.quest_submission.save()
        self.assertEqual(task.call_count, 1)

    @patch('prerequisites.signals.update_quest_conditions_for_user.apply_async')
    def test_update_conditions_met_for_user_triggered_by_course_student_on_create(self, task):
        with patch('profile_manager.models.Profile.xp_invalidate_cache') as callback:
            baker.make(CourseStudent, user=self.student, active=False)
            self.assertEqual(task.call_count, 1)
            self.assertEqual(callback.call_count, 1)

    @patch('prerequisites.signals.update_quest_conditions_for_user.apply_async')
    def test_update_conditions_met_for_user_triggered_by_course_student_on_update(self, task):
        with patch('profile_manager.models.Profile.xp_invalidate_cache') as callback:
            self.course_student.active = True
            self.course_student.save()
            self.assertEqual(task.call_count, 1)
            self.assertEqual(callback.call_count, 1)

    @patch('prerequisites.signals.update_quest_conditions_all_users.apply_async')
    def test_update_prereq_cache_triggered_by_badge(self, task):
        """Creation and Update of a badge should...
        """
        badge = baker.make(Badge, active=True)  # creation
        badge.active = False
        badge.save()  # update
        self.assertEqual(task.call_count, 2)

    @patch('prerequisites.signals.update_conditions_for_quest.apply_async')
    def test_update_prereq_cache_triggered_by_quest(self, task):
        """Creation and Update of a quest should not trigger a cache update, only when a prereq is added to the quest (covered elsewhere).
        """
        quest = baker.make(Quest, verification_required=True)  # creation
        quest.verification_required = False
        quest.save()  # update
        self.assertEqual(task.call_count, 0)

    @patch('prerequisites.signals.update_conditions_for_quest.apply_async')
    def test_update_cache_triggered_by_non_quest_prereq(self, task):
        """
        Creation and Update of a prereq where the parent is not a quest should not trigger a cache update
        """
        badge = baker.make(Badge)
        prereq = baker.make(Prereq, prereq_invert=True, parent_object=badge)  # creation
        prereq.prereq_invert = False
        prereq.save()  # update
        self.assertEqual(task.call_count, 0)

    @patch('prerequisites.signals.update_conditions_for_quest.apply_async')
    def test_update_cache_triggered_by_quest_prereq_changes(self, task):
        """Creation and Update of a prereq where the parent IS a quest should both trigger a cache update
        """
        quest = baker.make('quest_manager.quest')
        prereq = baker.make(Prereq, prereq_invert=True, parent_object=quest)  # creation
        prereq.prereq_invert = False
        prereq.save()  # update
        self.assertEqual(task.call_count, 2)
        task.assert_called_with(kwargs={'quest_id': quest.id, 'start_from_user_id': 1}, queue='default')

    @patch('prerequisites.signals.update_conditions_for_quest.apply_async')
    def test_update_cache_triggered_by_parent_object_deletion(self, task):
        """When a quest is deleted it will cascade to delete any prereqs for which it is a parent.
        That shouldn't break this signal.
        """
        quest = baker.make('quest_manager.quest')
        baker.make(Prereq, prereq_invert=True, parent_object=quest)  # creation

        quest.delete()  # doesn't call task because parent_object no longer exists.
        self.assertEqual(task.call_count, 1)<|MERGE_RESOLUTION|>--- conflicted
+++ resolved
@@ -1,10 +1,7 @@
 from django.contrib.auth import get_user_model
 
-<<<<<<< HEAD
 from django_tenants.test.cases import TenantTestCase
 from django_tenants.test.client import TenantClient
-=======
->>>>>>> cd3495b2
 from freezegun import freeze_time
 from mock import patch
 from model_bakery import baker
