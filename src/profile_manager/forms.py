--- conflicted
+++ resolved
@@ -28,10 +28,7 @@
         self.fields['grad_year'] = forms.ChoiceField(
             choices=Profile.get_grad_year_choices()
         )
-<<<<<<< HEAD
-=======
 
->>>>>>> 32b0a6be
         self.fields['email'].initial = self.instance.user.email
 
         user = self.instance.user
