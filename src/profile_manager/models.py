--- conflicted
+++ resolved
@@ -9,13 +9,9 @@
 from django.urls import reverse
 from django.utils import timezone
 from django.utils.functional import cached_property
-<<<<<<< HEAD
 
 from siteconfig.models import SiteConfig
-=======
-from djconfig import config
 from tenant_schemas.utils import get_public_schema_name
->>>>>>> 24f2a62c
 
 from badges.models import BadgeAssertion
 from courses.models import Rank, CourseStudent
