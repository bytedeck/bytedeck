--- conflicted
+++ resolved
@@ -5,14 +5,8 @@
     name = 'tenant'
 
     def ready(self):
-<<<<<<< HEAD
-        from django_tenants.models import TenantMixin
-        from django_tenants.signals import post_schema_sync
-        from tenant.signals import create_superuser
-=======
         from tenant_schemas.models import TenantMixin
         from tenant_schemas.signals import post_schema_sync
         from tenant.signals import initialize_tenant_with_data
->>>>>>> 17e44caa
 
         post_schema_sync.connect(initialize_tenant_with_data, sender=TenantMixin)