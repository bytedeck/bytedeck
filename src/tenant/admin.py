from django import forms
from django.contrib import admin, messages
from django.contrib.auth import get_user_model
from django.db import connection

<<<<<<< HEAD
from django_tenants.utils import get_public_schema_name
=======
from tenant_schemas.utils import get_public_schema_name
from tenant_schemas.utils import tenant_context

from quest_manager.models import Quest
>>>>>>> 1983a866

from tenant.models import Tenant, TenantDomain
from tenant.utils import generate_schema_name

User = get_user_model()


class PublicSchemaOnlyAdminAccessMixin:
    def has_view_or_change_permission(self, request, obj=None):
        return connection.schema_name == get_public_schema_name()

    def has_add_permission(self, request):
        return connection.schema_name == get_public_schema_name()

    def has_module_permission(self, request):
        return connection.schema_name == get_public_schema_name()


class NonPublicSchemaOnlyAdminAccessMixin:
    def has_view_or_change_permission(self, request, obj=None):
        return connection.schema_name != get_public_schema_name()

    def has_add_permission(self, request):
        return connection.schema_name != get_public_schema_name()

    def has_module_permission(self, request):
        return connection.schema_name != get_public_schema_name()


class TenantDomainInline(admin.TabularInline):
    model = TenantDomain
    readonly_fields = ('domain', 'is_primary')
    extra = 0

    def has_add_permission(self, request, obj=None):
        return False

    def has_delete_permission(self, request, obj=None):
        return False

    def has_change_permission(self, request, obj=None):
        return False


class TenantAdminForm(forms.ModelForm):

    class Meta:
        model = Tenant
        fields = ['name', 'owner_full_name', 'owner_email', 'max_active_users', 'max_quests', 'paid_until', 'trial_end_date']

    def clean_name(self):
        name = self.cleaned_data["name"]
        # has already validated the model field at this point
        if name == "public":
            raise forms.ValidationError("The public tenant is restricted and cannot be edited")
        elif self.instance.schema_name and self.instance.schema_name != generate_schema_name(name):
            # if the schema already exists, then can't change the name
            raise forms.ValidationError("The name cannot be changed after the tenant is created")
        else:
            # TODO
            # finally, check that there isn't a schema on the db that doesn't have a tenant object
            # and thus doesn't care about name validation/uniqueness.
            pass

        return name


class TenantAdmin(PublicSchemaOnlyAdminAccessMixin, admin.ModelAdmin):
<<<<<<< HEAD
    list_display = ('schema_name', 'primary_domain_url', 'name', 'desc', 'created_on')
=======
    list_display = (
        'schema_name', 'owner_full_name', 'owner_email', 'max_active_users', 'max_quests', 'paid_until', 'trial_end_date', 
        'active_user_count', 'quest_count'
    )
    list_filter = ('paid_until', 'trial_end_date')
    search_fields = ['schema_name', 'owner_full_name', 'owner_email']
    
>>>>>>> 1983a866
    form = TenantAdminForm
    inlines = (TenantDomainInline, )

    def delete_model(self, request, obj):
        messages.error(request, 'Tenants must be deleted manually from `manage.py shell`;  \
            and the schema deleted from the db via psql: `DROP SCHEMA schema_name CASCADE;`. \
            ignore the success message =D')

        # don't delete
        return

    def has_delete_permission(self, request, obj=None):
        # Disable delete button and admin action
        return False

    def quest_count(self, obj):
        if obj.name != get_public_schema_name():
            with tenant_context(obj):
                return Quest.objects.filter(archived=False).count()
        else:
            return None
    
    def active_user_count(self, obj):
        with tenant_context(obj):
            return User.objects.filter(is_active=True).count()


admin.site.register(Tenant, TenantAdmin)<|MERGE_RESOLUTION|>--- conflicted
+++ resolved
@@ -3,14 +3,10 @@
 from django.contrib.auth import get_user_model
 from django.db import connection
 
-<<<<<<< HEAD
 from django_tenants.utils import get_public_schema_name
-=======
-from tenant_schemas.utils import get_public_schema_name
-from tenant_schemas.utils import tenant_context
+from django_tenants.utils import tenant_context
 
 from quest_manager.models import Quest
->>>>>>> 1983a866
 
 from tenant.models import Tenant, TenantDomain
 from tenant.utils import generate_schema_name
@@ -79,17 +75,13 @@
 
 
 class TenantAdmin(PublicSchemaOnlyAdminAccessMixin, admin.ModelAdmin):
-<<<<<<< HEAD
-    list_display = ('schema_name', 'primary_domain_url', 'name', 'desc', 'created_on')
-=======
     list_display = (
-        'schema_name', 'owner_full_name', 'owner_email', 'max_active_users', 'max_quests', 'paid_until', 'trial_end_date', 
+        'schema_name', 'owner_full_name', 'owner_email', 'max_active_users', 'max_quests', 'paid_until', 'trial_end_date',
         'active_user_count', 'quest_count'
     )
     list_filter = ('paid_until', 'trial_end_date')
     search_fields = ['schema_name', 'owner_full_name', 'owner_email']
-    
->>>>>>> 1983a866
+
     form = TenantAdminForm
     inlines = (TenantDomainInline, )
 
@@ -111,7 +103,7 @@
                 return Quest.objects.filter(archived=False).count()
         else:
             return None
-    
+
     def active_user_count(self, obj):
         with tenant_context(obj):
             return User.objects.filter(is_active=True).count()
