"""hackerspace_online URL Configuration

The `urlpatterns` list routes URLs to views. For more information please see:
    https://docs.djangoproject.com/en/1.8/topics/http/urls/
Examples:
Function views
    1. Add an import:  from my_app import views
    2. Add a URL to urlpatterns:  url(r'^$', views.home, name='home')
Class-based views
    1. Add an import:  from other_app.views import Home
    2. Add a URL to urlpatterns:  url(r'^$', Home.as_view(), name='home')
Including another URLconf
    1. Add an import:  from blog import urls as blog_urls
    2. Add a URL to urlpatterns:  url(r'^blog/', include(blog_urls))
"""
from django.contrib import admin
from django.conf import settings
from django.conf.urls import url
from django.conf.urls.static import static
<<<<<<< HEAD
from django.contrib import admin
from django.urls import include
=======
>>>>>>> 24f2a62c

from hackerspace_online import views

admin.site.site_header = "Hackerspace Administration"
admin.site.site_title = "Hackerspace Admin"

app_name = 'hackerspace_online'

urlpatterns = [
    url(r'^grappelli/', include('grappelli.urls')),
    url(r'^admin/', admin.site.urls)
]

urlpatterns += [
    url(r'^$', views.home, name='home'),
    url(r'^a/simple/life/is/its/own/reward/', views.simple, name='simple'),
    # quest_manager
    url(r'^quests/', include('quest_manager.urls', namespace='quests')),
    # profile_manager
    url(r'^profiles/', include('profile_manager.urls', namespace='profiles')),
    url(r'^announcements/', include('announcements.urls', namespace='announcements')),
    url(r'^comments/', include('comments.urls', namespace='comments')),
    url(r'^notifications/', include('notifications.urls', namespace='notifications')),
    url(r'^courses/', include('courses.urls', namespace='courses')),
    url(r'^achievements/', include('badges.urls', namespace='badges')),
    url(r'^suggestions/', include('suggestions.urls', namespace='suggestions')),
    url(r'^maps/', include('djcytoscape.urls', namespace='maps')),
    url(r'^portfolios/', include('portfolios.urls', namespace='portfolios')),
    url(r'^utilities/', include('utilities.urls', namespace='utilities')),
    url(r'^config/', include('siteconfig.urls')),

    # summer_note
    url(r'^summernote/', include('django_summernote.urls')),
    # allauth
    url(r'^accounts/', include('allauth.urls')),
    url(r'^pages/', include('django.contrib.flatpages.urls')),
    # select2
    url(r'^select2/', include('django_select2.urls')),
]

# from hackerspace_online.postman import HackerspaceWriteForm  # noqa: E402
# from postman.views import WriteView  # noqa: E402
# from postman.forms import AnonymousWriteForm  # noqa: E402
from django.urls import re_path  # noqa: E402
from hackerspace_online.postman import HackerspaceWriteView  # noqa: E402

# django-postman
urlpatterns += [
    re_path(r'^messages/write/(?:(?P<recipients>[^/#]+)/)?$', HackerspaceWriteView.as_view(), name='write'),
    url(r'^messages/', include('postman.urls', namespace='postman')),
    # url(r'^reply/(?P<message_id>[\d]+)/$',
    #     ReplyView.as_view(form_class=MyCustomFullReplyForm),
    #     name='reply'),
    # url(r'^view/(?P<message_id>[\d]+)/$',
    #     MessageView.as_view(form_class=MyCustomQuickReplyForm),
    #     name='view'),
]

if settings.DEBUG:
    urlpatterns += static(settings.STATIC_URL, document_root=settings.STATIC_ROOT)
    urlpatterns += static(settings.MEDIA_URL, document_root=settings.MEDIA_ROOT)
    import debug_toolbar

    urlpatterns += [
        url(r'^__debug__/', include(debug_toolbar.urls)),
    ]<|MERGE_RESOLUTION|>--- conflicted
+++ resolved
@@ -17,11 +17,7 @@
 from django.conf import settings
 from django.conf.urls import url
 from django.conf.urls.static import static
-<<<<<<< HEAD
-from django.contrib import admin
 from django.urls import include
-=======
->>>>>>> 24f2a62c
 
 from hackerspace_online import views
 
