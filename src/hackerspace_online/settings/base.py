"""
Django settings for hackerspace_online project.

For more information on this file, see
https://docs.djangoproject.com/en/1.8/topics/settings/

For the full list of settings and their values, see
https://docs.djangoproject.com/en/1.8/ref/settings/
"""

# Build paths inside the project like this: os.path.join(BASE_DIR, ...)
import os

# root of project
BASE_DIR = os.path.dirname(os.path.dirname(os.path.dirname(os.path.abspath(__file__))))

# Quick-start development settings - unsuitable for production
# See https://docs.djangoproject.com/en/1.8/howto/deployment/checklist/

# Define secret key in local and production files
# SECURITY WARNING: keep the secret key used in production secret!
# SECRET_KEY = ''


# SECURITY WARNING: don't run with debug turned on in production!
# DEBUG set in local or production file
# DEBUG = True


# ALLOWED_HOSTS = []

# EMAIL_HOST = 'smtp.gmail.com'
# EMAIL_HOST_USER = 'timberline.hackerspace@gmail.com'
# EMAIL_HOST_PASSWORD =""
# EMAIL_PORT = 587
# EMAIL_USE_TLS = True

# Application definition
SHARED_APPS = (
    'tenant_schemas',
    'tenant',
    'django.contrib.contenttypes',

    'django.contrib.auth',
    'django.contrib.admin',
    'django.contrib.sites',
    'django.contrib.sessions',
    'django.contrib.messages',
    'django.contrib.flatpages',

    'django_celery_beat',

    'djconfig',
    'postman',

    'grappelli',
    'crispy_forms',
    'bootstrap_datepicker_plus',
    'embed_video',
    'django_select2',
    'jchart',
    'url_or_relative_url_field',
    'import_export',
    'colorful',

    # 'profile_manager',

)

TENANT_APPS = (
    'django.contrib.contenttypes',

    'django.contrib.auth',
    'django.contrib.sessions',
    'django.contrib.messages',
    'django.contrib.admin',
    'django.contrib.staticfiles',

    'allauth',
    'allauth.account',
    'allauth.socialaccount',

    'attachments',
    'hackerspace_online',
    'django_summernote',
    'postman',

    # local apps
    'djconfig',
    'quest_manager',
    'profile_manager',
    'announcements',
    'comments',
    'notifications',
    'courses',
    'prerequisites',
    'badges',
    'suggestions',
    'djcytoscape',
    'portfolios',
    'utilities',
)


INSTALLED_APPS = (
    'tenant_schemas',
    'tenant.apps.TenantConfig',

    # http://django-grappelli.readthedocs.org/en/latest/quickstart.html
    'grappelli',

    # default apps
    'django.contrib.admin',
    'django.contrib.auth',
    'django.contrib.contenttypes',
    'django.contrib.sessions',
    'django.contrib.messages',
    'django.contrib.sites',  # for allauth
    'django.contrib.staticfiles',

    'django.contrib.flatpages',  # https://docs.djangoproject.com/en/1.10/ref/contrib/flatpages/

    # third party apps

    # https://django-allauth.readthedocs.org/en/latest/installation.html
    'allauth',
    'allauth.account',
    'allauth.socialaccount',
    # 'allauth.socialaccount.providers.google',
    # 'allauth.socialaccount.providers.facebook',

    # http://django-crispy-forms.readthedocs.org/en/latest/install.html
    'crispy_forms',

    # https://github.com/summernote/django-summernote
    'django_summernote',

    # https://github.com/monim67/django-bootstrap-datepicker-plus
    'bootstrap_datepicker_plus',

    # django-djconfig.readthedocs.org/en/
    # Not used any more.  Use the siteconfig app instead.
    # 'djconfig',

    # https://github.com/yetty/django-embed-video
    # used for the EmbedVideoField that validates YouTube and Vimeo urls
    'embed_video',

    # https://github.com/applegrew/django-select2
    'django_select2',

    # https://github.com/matthisk/django-jchart
    'jchart',

    # https://github.com/timonweb/django-url-or-relative-url-field
    'url_or_relative_url_field',

    # https://django-import-export.readthedocs.io
    'import_export',

    'django_celery_beat',

    # django-postman 
    'postman',

    # https://github.com/charettes/django-colorful
    'colorful',

    # django-attachments
    'attachments',

    # hackerspace_online.apps.HackerspaceConfig
    'hackerspace_online',

    # local apps
    'quest_manager',
    'profile_manager',
    'announcements',
    'comments',
    'notifications',
    'courses',
    'prerequisites',
    'badges',
    'suggestions',
    'djcytoscape',
    'portfolios',
    'utilities',
<<<<<<< HEAD
    'siteconfig',
   # 'tours',
=======
    # 'tours',
>>>>>>> 24f2a62c
)

# http://django-allauth.readthedocs.io/en/latest/installation.html#post-installation
# SITE_ID = 1

MIDDLEWARE = [
    'tenant_schemas.middleware.TenantMiddleware',
    # caching: https://docs.djangoproject.com/en/1.10/topics/cache/
    # 'django.middleware.cache.UpdateCacheMiddleware',
    # 'django.middleware.cache.FetchFromCacheMiddleware',
    'django.contrib.sessions.middleware.SessionMiddleware',
    'django.middleware.common.CommonMiddleware',
    'django.middleware.csrf.CsrfViewMiddleware',
    'django.contrib.auth.middleware.AuthenticationMiddleware',
    'django.contrib.messages.middleware.MessageMiddleware',
    'django.middleware.locale.LocaleMiddleware',  # used by django-date-time-widget
    'django.middleware.clickjacking.XFrameOptionsMiddleware',
    'django.middleware.security.SecurityMiddleware',
    # 'djconfig.middleware.DjConfigMiddleware',
]

ROOT_URLCONF = 'hackerspace_online.urls'

TEMPLATES = [
    {
        'BACKEND': 'django.template.backends.django.DjangoTemplates',
        'DIRS': [os.path.join(BASE_DIR, 'templates')],
        'APP_DIRS': True,
        'OPTIONS': {
            'context_processors': [
                'django.template.context_processors.debug',
                'django.template.context_processors.request',
                'django.contrib.auth.context_processors.auth',
                'django.contrib.messages.context_processors.messages',

                'postman.context_processors.inbox',

                # "allauth" specific context processors
                # 0.22.0 http://django-allauth.readthedocs.io/en/latest/release-notes.html#id17
                # 'allauth.account.context_processors.account',
                # 'allauth.socialaccount.context_processors.socialaccount',

                'siteconfig.context_processors.config',
            ],
            # 'string_if_invalid': 'DEBUG WARNING: undefined template variable [%s] not found',
        },
    },
]

# Redis:
REDIS_HOST = os.environ.get('REDIS_HOST', '127.0.0.1')
REDIS_PORT = os.environ.get('REDIS_PORT', '6379')

CACHES = {
    "default": {
        "BACKEND": "django_redis.cache.RedisCache",
        "LOCATION": "redis://{}:{}/1".format(REDIS_HOST, REDIS_PORT),
        "OPTIONS": {
            "CLIENT_CLASS": "django_redis.client.DefaultClient",
        }
    },
    'select2': {
        'BACKEND': 'django.core.cache.backends.db.DatabaseCache',
        'LOCATION': 'cache_table',
        'TIMEOUT': None,
    }
}
SELECT2_CACHE_BACKEND = 'select2'

AUTHENTICATION_BACKENDS = (

    # Needed to login by username in Django admin, regardless of `allauth`
    'django.contrib.auth.backends.ModelBackend',

    # `allauth` specific authentication methods, such as login by e-mail
    'allauth.account.auth_backends.AuthenticationBackend',

)

WSGI_APPLICATION = 'hackerspace_online.wsgi.application'

# Database
# https://docs.djangoproject.com/en/1.8/ref/settings/#databases
# define in local or production


# Internationalization
# https://docs.djangoproject.com/en/1.8/topics/i18n/
LANGUAGE_CODE = 'en-us'
TIME_ZONE = 'America/Vancouver'
USE_I18N = True
USE_L10N = True
USE_TZ = True

# Static files (CSS, JavaScript, Images) ####################
# https://docs.djangoproject.com/en/1.8/howto/static-files/
# Statics file settings are in the local and production files
STATIC_URL = '/static/'

CRISPY_TEMPLATE_PACK = 'bootstrap3'

SITE_ID = 1

# AllAuth Configuration
# SOCIALACCOUNT_PROVIDERS = \
#     {'facebook':
#          {'SCOPE': ['email', 'public_profile'],
#           'AUTH_PARAMS': {'auth_type': 'reauthenticate'},
#           'METHOD': 'oauth2',
#           # 'LOCALE_FUNC': 'path.to.callable',
#           'VERIFIED_EMAIL': False,
#           'VERSION': 'v2.3'}
#      }

# https://django-allauth.readthedocs.org/en/latest/configuration.html
LOGIN_REDIRECT_URL = '/'
LOGIN_URL = '/'
# ACCOUNT_ADAPTER #(=”allauth.account.adapter.DefaultAccountAdapter”)
# Specifies the adapter class to use, allowing you to alter certain default behaviour.
ACCOUNT_AUTHENTICATION_METHOD = "username"  # (=”username” | “email” | “username_email”)
# Specifies the login method to use – whether the user logs in by entering their username, e-mail address, or either one of both. Setting this to “email” requires ACCOUNT_EMAIL_REQUIRED=True
# ACCOUNT_CONFIRM_EMAIL_ON_GET #(=False)
# Determines whether or not an e-mail address is automatically confirmed by a mere GET request.
# ACCOUNT_EMAIL_CONFIRMATION_ANONYMOUS_REDIRECT_URL #(=settings.LOGIN_URL)
# The URL to redirect to after a successful e-mail confirmation, in case no user is logged in.
ACCOUNT_EMAIL_CONFIRMATION_AUTHENTICATED_REDIRECT_URL = LOGIN_REDIRECT_URL  # (=None)
# The URL to redirect to after a successful e-mail confirmation, in case of an authenticated user. Set to None to use settings.LOGIN_REDIRECT_URL.
# ACCOUNT_EMAIL_CONFIRMATION_EXPIRE_DAYS #(=3)
# Determines the expiration date of email confirmation mails (# of days).
# ACCOUNT_EMAIL_REQUIRED = True #(=False)
# The user is required to hand over an e-mail address when signing up.
ACCOUNT_EMAIL_VERIFICATION = None  # (=”optional”)
# Determines the e-mail verification method during signup – choose one of “mandatory”, “optional”, or “none”. When set to “mandatory” the user is blocked from logging in until the email address is verified. Choose “optional” or “none” to allow logins with an unverified e-mail address. In case of “optional”, the e-mail verification mail is still sent, whereas in case of “none” no e-mail verification mails are sent.
# ACCOUNT_EMAIL_SUBJECT_PREFIX #(=”[Site] ”)
# Subject-line prefix to use for email messages sent. By default, the name of the current Site (django.contrib.sites) is used.
# ACCOUNT_DEFAULT_HTTP_PROTOCOL  #(=”http”)
# The default protocol used for when generating URLs, e.g. for the password forgotten procedure. Note that this is a default only – see the section on HTTPS for more information.
# ACCOUNT_FORMS #(={})
# Used to override forms, for example: {‘login’: ‘myapp.forms.LoginForm’}
ACCOUNT_FORMS = {'signup': 'hackerspace_online.forms.CustomSignupForm'}
# ACCOUNT_LOGOUT_ON_GET #(=False)
# Determines whether or not the user is automatically logged out by a mere GET request. See documentation for the LogoutView for details.
ACCOUNT_LOGOUT_ON_PASSWORD_CHANGE = True  # (=False)
# Determines whether or not the user is automatically logged out after changing the password. See documentation for Django’s session invalidation on password change. (Django 1.7+)
ACCOUNT_LOGOUT_REDIRECT_URL = LOGIN_URL  # (=”/”)

#################################
#
# SUMMERNOTE WYSIWYG EDITOR
# https://github.com/summernote/django-summernote
#
#################################

SUMMERNOTE_THEME = 'bs3'
SUMMERNOTE_CONFIG = {
    # Using SummernoteWidget - iframe mode, default
    'iframe': True,

    # Or, you can set it as False to use SummernoteInplaceWidget by default - no iframe mode
    # In this case, you have to load Bootstrap/jQuery stuff by manually.
    # Use this when you're already using Bootstraip/jQuery based themes.
    # 'iframe': False,

    # You can put custom Summernote settings
    'summernote': {
        # As an example, using Summernote Air-mode
        'airMode': False,

        # Change editor size
        'width': '100%',
        'height': '480',

        # Customize toolbar buttons
        'toolbar': [
            ['style', ['style']],
            ['font', ['bold', 'italic', 'underline', 'superscript', 'subscript',
                      'strikethrough', 'add-text-tags', 'clear']],
            ['fontname', ['fontname']],
            ['fontsize', ['fontsize']],
            ['color', ['color']],
            ['para', ['ul', 'ol', 'listStyles', 'paragraph']],
            # ['height', ['height']],
            ['table', ['table']],
            ['insert', ['link', 'picture', 'videoAttributes', 'hr', 'faicon', 'math', ]],  # , 'nugget']],
            ['view', ['codeview']],
            ['help', ['help']],
        ],

        # You can also add custom settings for external plugins
        # 'print': {
        #     'stylesheetUrl': '/some_static_folder/printable.css',
        # },
        'codemirror': {
            'mode': 'htmlmixed',
            'lineNumbers': 'true',
            'lineWrapping': 'true',
            # You have to include theme file in 'css' or 'css_for_inplace' before using it.
            'theme': 'monokai',
        },

    },

    # Need authentication while uploading attachments.
    'attachment_require_authentication': True,
    'attachment_filesize_limit': 4096 * 4096,

    # Set `upload_to` function for attachments.
    # 'attachment_upload_to': my_custom_upload_to_func(),

    # Set custom storage class for attachments.
    # 'attachment_storage_class': 'my.custom.storage.class.name',

    # Set custom model for attachments (default: 'django_summernote.Attachment')
    # 'attachment_model': 'my.custom.attachment.model',  # must inherit 'django_summernote.AbstractAttachment'

    # You can disable attachment feature.
    # Currently only works for images anyway.  Turn on when it works with other files
    # Images can still be embedded with the image tool
    'disable_attachment': False,

    # Set `True` to return attachment paths in absolute URIs.
    'attachment_absolute_uri': False,

    # You can also add custom css/js for SummernoteInplaceWidget.
    # !!! Be sure to put {{ form.media }} in template before initiate summernote.
    'css_for_inplace': (
        '//cdnjs.cloudflare.com/ajax/libs/codemirror/5.29.0/theme/monokai.min.css',
        # os.path.join(STATIC_URL, 'css/custom_summernote_widget.css'),
        os.path.join(STATIC_URL, 'summernote-faicon/summernote-ext-faicon.css'),
        # os.path.join(STATIC_URL, 'summernote-ext-emoji-ajax/summernote-ext-emoji-ajax.css'),
        os.path.join(STATIC_URL, 'summernote-add-text-tags/summernote-add-text-tags.css'),
        os.path.join(STATIC_URL, 'summernote-list-styles/summernote-list-styles.css'),
        '//cdnjs.cloudflare.com/ajax/libs/KaTeX/0.9.0/katex.min.css',
    ),
    'js_for_inplace': (
        os.path.join(STATIC_URL, 'summernote-faicon/summernote-ext-faicon.js'),
        # os.path.join(STATIC_URL, 'summernote-ext-emoji-ajax/summernote-ext-emoji-ajax.js'),
        os.path.join(STATIC_URL, 'js/summernote-video-attributes.js'),
        os.path.join(STATIC_URL, 'summernote-add-text-tags/summernote-add-text-tags.js'),
        os.path.join(STATIC_URL, 'js/summernote-image-shapes.js'),
        os.path.join(STATIC_URL, 'summernote-list-styles/summernote-list-styles.js'),
        os.path.join(STATIC_URL, 'js/summernote-table-styles.js'),
        os.path.join(STATIC_URL, 'js/summernote-table-headers.js'),
        # '//cdnjs.cloudflare.com/ajax/libs/KaTeX/0.9.0/katex.min.js', # included in base template
        os.path.join(STATIC_URL, 'js/summernote-math.js'),
    ),

    # Codemirror as codeview
    # If any codemirror settings are defined, it will include codemirror files automatically.
    'css': (
        '//cdnjs.cloudflare.com/ajax/libs/codemirror/5.29.0/theme/monokai.min.css',
        os.path.join(STATIC_URL, 'css/font-awesome.min.css'),
        os.path.join(STATIC_URL, 'css/custom_common.css'),
        os.path.join(STATIC_URL, 'css/custom.css'),
        os.path.join(STATIC_URL, 'css/custom_summernote_iframe.css'),
        os.path.join(STATIC_URL, 'summernote-faicon/summernote-ext-faicon.css'),
        # os.path.join(STATIC_URL, 'summernote-ext-emoji-ajax/summernote-ext-emoji-ajax.css'),
        os.path.join(STATIC_URL, 'summernote-add-text-tags/summernote-add-text-tags.css'),
        os.path.join(STATIC_URL, 'summernote-list-styles/summernote-list-styles.css'),
        '//cdnjs.cloudflare.com/ajax/libs/KaTeX/0.9.0/katex.min.css',
    ),

    # To use external plugins,
    # Include them within `css` and `js`.
    'js': (
        os.path.join(STATIC_URL, 'summernote-faicon/summernote-ext-faicon.js'),
        # os.path.join(STATIC_URL, 'summernote-ext-emoji-ajax/summernote-ext-emoji-ajax.js'),
        os.path.join(STATIC_URL, 'js/summernote-video-attributes.js'),
        os.path.join(STATIC_URL, 'summernote-add-text-tags/summernote-add-text-tags.js'),
        os.path.join(STATIC_URL, 'js/summernote-image-shapes.js'),
        os.path.join(STATIC_URL, 'summernote-list-styles/summernote-list-styles.js'),
        os.path.join(STATIC_URL, 'js/summernote-table-styles.js'),
        os.path.join(STATIC_URL, 'js/summernote-table-headers.js'),
        '//cdnjs.cloudflare.com/ajax/libs/KaTeX/0.9.0/katex.min.js',
        os.path.join(STATIC_URL, 'js/summernote-math.js'),
    ),

    'popover': {
        'image': [
            ['custom', ['imageShapes']],
            ['imagesize', ['imageSize100', 'imageSize50', 'imageSize25']],
            ['float', ['floatLeft', 'floatRight', 'floatNone']],
            ['remove', ['removeMedia']]
        ],
        'link': [
            ['link', ['linkDialogShow', 'unlink']]
        ],
        'table': [
            ['add', ['addRowDown', 'addRowUp', 'addColLeft', 'addColRight']],
            ['delete', ['deleteRow', 'deleteCol', 'deleteTable']],
            ['custom', ['tableHeaders', 'tableStyles']]
        ],
    },

    # Lazy initialize
    # If you want to initialize summernote at the bottom of page, set this as True
    # and call `initSummernote()` on your page.
    # 'lazy': True,

}

# Celery:
CELERY_BROKER_URL = "redis://{}:{}/0".format(REDIS_HOST, REDIS_PORT)
CELERY_ACCEPT_CONTENT = ['application/json']
CELERY_TASK_SERIALIZER = 'json'
CELERY_RESULT_SERIALIZER = 'json'

CELERY_TIMEZONE = TIME_ZONE
CELERY_TASK_MAX_RETRIES = 10
CELERY_TASKS_BUNCH_SIZE = 10

# allowed delay between conditions met updates for all users:
CONDITIONS_UPDATE_COUNTDOWN = 60 * 1  # In sec., wait before start next 'big' update for all conditions, if it's going to start - all other updates could be skipped

# Django Postman
POSTMAN_DISALLOW_ANONYMOUS = True
# POSTMAN_NOTIFICATION_APPROVAL = 'path.to.function.accepts.user.action.site.returns.boolean'


def POSTMAN_NOTIFICATION_APPROVAL(u): return u.profile.get_messages_by_email


POSTMAN_AUTO_MODERATE_AS = True  # only student <> teacher interactions will be allowed, so no need to moderate student <> student
POSTMAN_NAME_USER_AS = 'id'  # need to use key/id for select2 widget
# POSTMAN_SHOW_USER_AS = lambda u: u.id

# https://github.com/charettes/django-colorful
GRAPPELLI_CLEAN_INPUT_TYPES = False


POSTGRES_HOST = os.environ.get('POSTGRES_HOST', '127.0.0.1')
POSTGRES_PORT = os.environ.get('POSTGRES_PORT', '5432')
DATABASES = {
    'default': {
        'ENGINE': 'tenant_schemas.postgresql_backend',
        'NAME': 'postgres',
        'USER': 'postgres',
        'PASSWORD': 'hellonepal',
        'HOST': POSTGRES_HOST,
        'PORT': POSTGRES_PORT
    }
}

DATABASE_ROUTERS = (
    'tenant_schemas.routers.TenantSyncRouter',
)

TENANT_MODEL = "tenant.Tenant"

DEFAULT_FILE_STORAGE = 'tenant_schemas.storage.TenantFileSystemStorage'

WEB_URL = os.environ.get('WEB_URL', 'localhost')<|MERGE_RESOLUTION|>--- conflicted
+++ resolved
@@ -99,6 +99,7 @@
     'djcytoscape',
     'portfolios',
     'utilities',
+    'siteconfig',
 )
 
 
@@ -185,12 +186,8 @@
     'djcytoscape',
     'portfolios',
     'utilities',
-<<<<<<< HEAD
     'siteconfig',
    # 'tours',
-=======
-    # 'tours',
->>>>>>> 24f2a62c
 )
 
 # http://django-allauth.readthedocs.io/en/latest/installation.html#post-installation
