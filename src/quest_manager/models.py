from django.conf import settings
from django.contrib.contenttypes.fields import GenericRelation, GenericForeignKey
from django.contrib.contenttypes.models import ContentType
from django.core.exceptions import ObjectDoesNotExist, MultipleObjectsReturned
from django.core.urlresolvers import reverse
from django.db import models
from django.db.models import Q, Max, Sum
from django.templatetags.static import static

# from django.contrib.contenttypes.models import ContentType
# from django.contrib.contenttypes import generic

from datetime import time
from django.utils import timezone

from djconfig import config

from prerequisites.models import Prereq, IsAPrereqMixin
from badges.models import BadgeAssertion
from comments.models import Comment


class Category(models.Model):
    title = models.CharField(max_length=50, unique=True)
    icon = models.ImageField(upload_to='icons/', null=True, blank=True)
    active = models.BooleanField(default=True)

    class Meta:
        verbose_name = "campaign"
        ordering = ["title"]

    def __str__(self):
        return self.title


class CommonData(models.Model):
    title = models.CharField(max_length=50, unique=True)
    instructions = models.TextField()
    active = models.BooleanField(default=True)

    def __str__(self):
        return self.title


class XPItem(models.Model):
    """
    Abstract class to gather common data required of all XP granting models
    Need to get badges to use these...
    """
    name = models.CharField(max_length=50, unique=True)
    xp = models.PositiveIntegerField(default=0)
    datetime_created = models.DateTimeField(auto_now_add=True, auto_now=False)
    datetime_last_edit = models.DateTimeField(auto_now_add=False, auto_now=True)
    short_description = models.CharField(max_length=500, blank=True, null=True)
    visible_to_students = models.BooleanField(default=True)
    sort_order = models.IntegerField(default=0)
    max_repeats = models.IntegerField(default=0, help_text='0 = not repeatable, enter -1 for unlimited')
    hours_between_repeats = models.PositiveIntegerField(default=0)
    date_available = models.DateField(default=timezone.now)
    time_available = models.TimeField(default=time().min)  # midnight
    date_expired = models.DateField(blank=True, null=True)
    time_expired = models.TimeField(blank=True, null=True, help_text='only used if date_expired is blank')
    icon = models.ImageField(upload_to='icons/', blank=True, null=True)  # needs Pillow for ImageField

    class Meta:
        abstract = True
        ordering = ["-sort_order", "-time_expired", "-date_expired", "name"]

    def __str__(self):
        return self.name

    # allow us to handle iconless items.  Use with: <img src="{{ object.icon|default_if_none:'#' }}" />
    def icon_url(self):
        if self.icon and hasattr(self.icon, 'url'):
            return self.icon.url

    def get_absolute_url(self):
        return reverse('quests:quest_detail', kwargs={'quest_id': self.id})

        # def get_icon_url(self):
        #     return "/images/s.jpg"


# Create your models here.
class QuestQuerySet(models.query.QuerySet):
    def date_available(self):
        return self.filter(date_available__lte=timezone.now())

<<<<<<< HEAD
    #doesn't worktime is UTC or something
    # TODO: use timezone.now
=======
    # doesn't work, time is UTC or something
>>>>>>> 409e2d86
    def not_expired(self):
        qs_date = self.filter(Q(date_expired=None) | Q(date_expired__gte=timezone.now()))
        qs_date = qs_date.exclude(Q(date_expired=timezone.now()) & Q(time_expired__gt=timezone.now()))
        return qs_date.exclude(Q(date_expired=None) & Q(time_expired__lt=timezone.now()))

    def visible(self):
        return self.filter(visible_to_students=True)

<<<<<<< HEAD
    # this should be generic and placed in the prerequisites app
=======
    # TODO: this should be generic and placed in the prerequisites app
>>>>>>> 409e2d86
    # extend models.Model (e.g. PrereqModel) and prereq users should subclass it
    def get_conditions_met(self, user):
        """
        Takes a queryset and returns a subset of items which have had their prerequisite conditions met
        by the user
        :param user:
        :return: A queryset of the prerequisite's that have been met so far
        """
        pk_met_list = [
            obj.pk for obj in self
            if Prereq.objects.all_conditions_met(obj, user)
            ]
        return self.filter(pk__in=pk_met_list)


class QuestManager(models.Manager):
    def get_queryset(self):
        return QuestQuerySet(self.model, using=self._db)

    def get_active(self):
        return self.get_queryset().date_available().not_expired().visible()

    def get_available(self, user, remove_hidden=True):
        qs = self.get_active().get_conditions_met(user)
        quest_list = list(qs)
        # http://stackoverflow.com/questions/1207406/remove-items-from-a-list-while-iterating-in-python
        available_quests = [q for q in quest_list if QuestSubmission.objects.quest_is_available(user, q)]
        if remove_hidden:
            available_quests = [q for q in available_quests if not user.profile.is_quest_hidden(q)]
        return available_quests


<<<<<<< HEAD
class Quest(XPItem, IsAPrereqMixin):
    verification_required = models.BooleanField(default = True)
=======
class Quest(XPItem):
    verification_required = models.BooleanField(default=True,
                                                help_text="Teacher must approve submissions of this quest.  If \
                                                unchecked then submissions will automatically be approved and XP \
                                                granted without the teacher seeing the submission.")
    hideable = models.BooleanField(default=True, help_text="Students can choose to hide this quest form their list of \
                                                 available quests. ")
>>>>>>> 409e2d86
    categories = models.ManyToManyField(Category, blank=True)
    common_data = models.ForeignKey(CommonData, blank=True, null=True)
    instructions = models.TextField(blank=True)
    submission_details = models.TextField(blank=True)
    instructor_notes = models.TextField(blank=True, null=True,
<<<<<<< HEAD
                                        help_text="This field is only visible to Staff.  \
=======
                                        help_text="This field is only visible to Staff. \
>>>>>>> 409e2d86
                                        Use it to place answer keys or other notes.")
    prereq_parent = GenericRelation(Prereq,
                                    content_type_field='parent_content_type',
                                    object_id_field='parent_object_id')

    prereq_prereq = GenericRelation(Prereq,
                                    content_type_field='prereq_content_type',
                                    object_id_field='prereq_object_id')

    prereq_or_prereq = GenericRelation(Prereq,
                                       content_type_field='or_prereq_content_type',
                                       object_id_field='or_prereq_object_id')

    objects = QuestManager()

    def get_icon_url(self):
        if self.icon and hasattr(self.icon, 'url'):
            return self.icon.url
        else:
            return static('img/default_icon.png')

    def prereqs(self):
        return Prereq.objects.all_parent(self)

    def expired(self):
        if self.date_expired is None:
            if self.time_expired is None:
                return False
            return timezone.now().time() > self.time_expired

        return timezone.now().date() > self.date_expired

    def is_repeat_available(self, time_of_last, ordinal_of_last):
        # if haven't maxed out repeats
        if self.max_repeats == -1 or self.max_repeats >= ordinal_of_last:
            time_since_last = timezone.now() - time_of_last
            hours_since_last = time_since_last.total_seconds() // 3600
            # and the proper amount of time has passed
            if hours_since_last >= self.hours_between_repeats:
                return True
        return False

<<<<<<< HEAD
=======
    # to help with the prerequisite choices!
    @staticmethod
    def autocomplete_search_fields():
        return ("name__icontains",)

    # TODO: all models that want to act as a possible prerequisite need to have this method
    # Create a default in the PrereqModel(models.Model) class that uses a default:
    # prereq_met boolean field.  Use that or override the method like this
>>>>>>> 409e2d86
    def condition_met_as_prerequisite(self, user, num_required):
        """
        Defines how this model's requirements are met as a prerequisite to other models
        :param user:
        :param num_required:
        :return: True if the condition have been met for this object.
        """
        num_approved = QuestSubmission.objects.all_for_user_quest(user, self, False).approved().count()
        # print("num_approved: " + str(num_approved) + "/" + str(num_required))
        return num_approved >= num_required

    # TODO: should be part of the prerequisite interface
    def is_prereq(self):
        """
        :return: True if this object has been assigned as a prerequisite to at least one another object.
        """
        return Prereq.objects.is_prerequisite(self)



# class Feedback(models.Model):
#     user = models.ForeignKey(User, related_name='feedback_user')
#     quest = models.ForeignKey(Quest, related_name='feedback_quest')
#     time_to_complete = models.DurationField(blank=True, null=True)
#     time_to_complete_approved = models.NullBooleanField(blank = True, null=True)
#     feedback = models.TextField(blank=True,
#         help_text = 'Did you have a suggestion that could improve this quest')
#     feedback_approved = models.NullBooleanField(blank = True, null=True)
#     datetime_submitted = models.DateTimeField(auto_now_add=True, auto_now=False)
#
#     class Meta:
#         unique_together = ('user','quest',)
#
#     def __str__(self):
#         return str(self.id)


TAG_CHOICES = (
    ("python", "python"),
    ("django", "django"),
)


# Demo of ContentType foreign key.  Model not actually in use
class TaggedItem(models.Model):
    tag = models.SlugField(choices=TAG_CHOICES)
    content_type = models.ForeignKey(ContentType)
    object_id = models.PositiveIntegerField()

    def get_absolute_url(self):
        return reverse('profile_detail', kwargs={'pk': self.pk})

    content_object = GenericForeignKey()

    def __str__(self):
        return self.tag


# QuestSubmission ###############################################

class QuestSubmissionQuerySet(models.query.QuerySet):
    def get_user(self, user):
        return self.filter(user=user)

    def get_quest(self, quest):
        return self.filter(quest=quest)

    def approved(self):
        return self.filter(is_approved=True).order_by('-time_approved')

    def not_approved(self):
        return self.filter(is_approved=False)

    def completed(self):
        return self.filter(is_completed=True).order_by('-time_completed')

    def not_completed(self):
        return self.filter(is_completed=False).order_by('-time_completed')

    def has_completion_date(self):
        return self.filter(time_completed__isnull=False)

    def no_game_lab(self):
        return self.filter(game_lab_transfer=False)

    def game_lab(self):
        return self.filter(game_lab_transfer=True)

    def get_semester(self, semester):
        return self.filter(semester=semester)

    def get_not_semester(self, semester):
        return self.exclude(semester=semester)

    def get_completed_before(self, date):
        return self.filter(time_approved__lte=date)


class QuestSubmissionManager(models.Manager):
    def get_queryset(self, active_semester_only=False):
        qs = QuestSubmissionQuerySet(self.model, using=self._db)
        qs = qs.select_related('quest')
        if active_semester_only:
            return qs.get_semester(config.hs_active_semester)
        else:
            return qs

    def all_for_quest(self, quest):
        return self.get_queryset(True).get_quest(quest)

    def all_not_approved(self, user=None, active_semester_only=True):
        if user is None:
            return self.get_queryset(active_semester_only).not_approved()
        return self.get_queryset(active_semester_only).get_user(user).not_approved()

    def all_approved(self, user=None, quest=None, up_to_date=None):
        qs = self.get_queryset(True).approved()

        if user is None:
            # Staff have a separate tab for skipped quests
            qs = qs.no_game_lab()
        else:
            qs = qs.get_user(user)

        if quest is not None:
            qs = qs.get_quest(quest)

        if up_to_date is not None:
            qs = qs.get_completed_before(up_to_date)

        return qs
        #     return self.get_queryset().approved().no_game_lab()
        # return self.get_queryset().get_user(user).approved()
        #     return self.get_queryset().approved().completed().no_game_lab()
        # return self.get_queryset().get_user(user).approved().completed()

    def all_skipped(self, user=None):
        if user is None:
            return self.get_queryset(True).approved().completed().game_lab()
        return self.get_queryset(True).get_user(user).approved().completed()

    # i.e In Progress
    def all_not_completed(self, user=None, active_semester_only=True):
        if user is None:
            return self.get_queryset(active_semester_only).not_completed()
        # only returned quests will have a time compelted, placing them on top
        return self.get_queryset(active_semester_only).get_user(user).not_completed()

    def all_completed_past(self, user):
        qs = self.get_queryset().get_user(user).completed()
        return qs.get_not_semester(config.hs_active_semester).order_by('is_approved', '-time_approved')

    def all_completed(self, user=None):
        if user is None:
            return self.get_queryset(True).completed()
        return self.get_queryset(True).get_user(user).completed().order_by(
            'is_approved', '-time_approved')

    def num_completed(self, user=None):
        if user is None:
            return self.get_queryset(True).completed().count()
        return self.get_queryset(True).get_user(user).completed().count()

    def all_awaiting_approval(self, user=None):
        if user is None:
            return self.get_queryset(True).not_approved().completed()
        return self.get_queryset(True).get_user(user).not_approved().completed()

    def all_returned(self, user=None):
        # completion date indicates the quest was submitted, but since completed
        # is false, it must have been returned.
        if user is None:
            returned_qs = self.get_queryset(True).not_completed().has_completion_date()
            # postgresql places null values at the beginning.  This will move them to the extend
            # see: http://stackoverflow.com/questions/15121093/django-adding-nulls-last-to-query
            q = returned_qs.extra(select={'date_null': 'time_returned is null'})
            return q.extra(order_by=['date_null', '-time_returned'])
            # return returned_qs
        return self.get_queryset(True).get_user(user).not_completed().has_completion_date().order_by('-time_returned')

    def all_for_user_quest(self, user, quest, active_semester_only):
        return self.get_queryset(active_semester_only).get_user(user).get_quest(quest)

    def num_submissions(self, user, quest):
        qs = self.all_for_user_quest(user, quest, False)
        if qs.exists():
            max_dict = qs.aggregate(Max('ordinal'))
            return max_dict.get('ordinal__max')
        else:
            return 0

    def quest_is_available(self, user, quest):
        num_subs = self.num_submissions(user, quest)
        if num_subs == 0:
            return True
        # check if the quest is already in progress
        try:
            s = self.all_not_completed(user=user).get(quest=quest)
            # if no exception is thrown it means that an inprogress submission was found
            return False
        except MultipleObjectsReturned:
            return False  # multiple found
        except ObjectDoesNotExist:
            pass  # nothing found, continue

        latest_sub = self.all_for_user_quest(user, quest, False).latest('first_time_completed')
        latest_dt = latest_sub.first_time_completed

        # to handle cases before first_time_completed existed as a property
        if not latest_dt:
            latest_dt = latest_sub.time_completed
        return quest.is_repeat_available(latest_dt, num_subs)

    def create_submission(self, user, quest):
        if self.quest_is_available(user, quest):
            ordinal = self.num_submissions(user, quest) + 1
            new_submission = QuestSubmission(
                quest=quest,
                user=user,
                ordinal=ordinal,
                semester_id=config.hs_active_semester,
            )
            new_submission.save()
            return new_submission
        else:
            return None

    def calculate_xp(self, user):
        total_xp = self.all_approved(user).no_game_lab().aggregate(Sum('quest__xp'))
        xp = total_xp['quest__xp__sum']
        if xp is None:
            xp = 0
        return xp

    def calculate_xp_to_date(self, user, date):
        # print("submission.calculate_xp_to_date date: " + str(date))
        qs = self.all_approved(user, up_to_date=date).no_game_lab()

        total_xp = qs.aggregate(Sum('quest__xp'))
        xp = total_xp['quest__xp__sum']
        if xp is None:
            xp = 0
        return xp

    def user_last_submission_completed(self, user):
        # print( self.get_queryset().get_user(user).completed().latest('time_completed'))
        return self.get_queryset(True).get_user(user).completed().latest('time_completed')

    def move_incomplete_to_active_semester(self):
        """ Called when changing Active Semesters, however should be uneccessary
        as Closing a semester removes all incomplete quests.

        Not sure why you would need to change active semester without having
        closed other, perhaps to look at old quests?

        Either way, this prevents them from getting stuck in an inactive semester
        """
        active_sem = config.hs_active_semester
        # submitted but not accepted
        qs = self.all_not_approved(active_semester_only=False)
        # print("NOT APPROVED ********")
        # print(qs)
        for sub in qs:
            sub.semester_id = config.hs_active_semester
            sub.save()

        # started but not submitted
        qs = self.all_not_completed(active_semester_only=False)
        # print("NOT COMPELTED ********")
        # print(qs)
        for sub in qs:
            sub.semester_id = config.hs_active_semester
            sub.save()

    def remove_in_progress(self):
        active_sem = config.hs_active_semester

        # In Progress Quests
        qs = self.all_not_completed(active_semester_only=False)
        num_del = qs.delete()
        return num_del


class QuestSubmission(models.Model):
    quest = models.ForeignKey(Quest)
    user = models.ForeignKey(settings.AUTH_USER_MODEL,
                             related_name="quest_submission_user")
    ordinal = models.PositiveIntegerField(default=1,
                                          help_text='indicating submissions beyond the first for repeatable quests')
    is_completed = models.BooleanField(default=False)
    first_time_completed = models.DateTimeField(null=True, blank=True)
    time_completed = models.DateTimeField(null=True, blank=True)
    is_approved = models.BooleanField(default=False)
    time_approved = models.DateTimeField(null=True, blank=True)
    time_returned = models.DateTimeField(null=True, blank=True)
    timestamp = models.DateTimeField(auto_now=False, auto_now_add=True)
    updated = models.DateTimeField(auto_now=True, auto_now_add=False)
    # all references to gamelab changed to "skipped"
    game_lab_transfer = models.BooleanField(default=False, help_text='XP not counted')
    semester = models.ForeignKey('courses.Semester')

    class Meta:
        ordering = ["time_approved", "time_completed"]

    objects = QuestSubmissionManager()

    def __str__(self):
        if self.ordinal > 1:
            ordinal_str = " (" + str(self.ordinal) + ")"
        else:
            ordinal_str = ""
        return self.quest.name + ordinal_str

    def get_absolute_url(self):
        return reverse('quests:submission', kwargs={'submission_id': self.id})

    def mark_completed(self):
        self.is_completed = True
        self.time_completed = timezone.now()
        # this is only set the first time, so it can be referenced to
        # when calculating repeatable quests
        if self.first_time_completed == None:
            self.first_time_completed = timezone.now()
        self.save()

    def mark_approved(self, transfer=False):
        self.is_completed = True  # might have been false if returned
        self.is_approved = True
        self.time_approved = timezone.now()
        self.game_lab_transfer = transfer
        self.save()
        # update badges
        BadgeAssertion.objects.check_for_new_assertions(self.user, transfer=transfer)

    def mark_returned(self):
        self.is_completed = False
        self.is_approved = False
        self.game_lab_transfer = False
        self.time_returned = timezone.now()
        self.save()

    def is_awaiting_approval(self):
        return (self.is_completed and not self.is_approved)

    def is_returned(self):
        return (self.time_completed != None and not self.is_completed)

    def get_comments(self):
        return Comment.objects.all_with_target_object(self)<|MERGE_RESOLUTION|>--- conflicted
+++ resolved
@@ -86,12 +86,8 @@
     def date_available(self):
         return self.filter(date_available__lte=timezone.now())
 
-<<<<<<< HEAD
     #doesn't worktime is UTC or something
     # TODO: use timezone.now
-=======
-    # doesn't work, time is UTC or something
->>>>>>> 409e2d86
     def not_expired(self):
         qs_date = self.filter(Q(date_expired=None) | Q(date_expired__gte=timezone.now()))
         qs_date = qs_date.exclude(Q(date_expired=timezone.now()) & Q(time_expired__gt=timezone.now()))
@@ -100,11 +96,7 @@
     def visible(self):
         return self.filter(visible_to_students=True)
 
-<<<<<<< HEAD
-    # this should be generic and placed in the prerequisites app
-=======
     # TODO: this should be generic and placed in the prerequisites app
->>>>>>> 409e2d86
     # extend models.Model (e.g. PrereqModel) and prereq users should subclass it
     def get_conditions_met(self, user):
         """
@@ -137,28 +129,19 @@
         return available_quests
 
 
-<<<<<<< HEAD
 class Quest(XPItem, IsAPrereqMixin):
-    verification_required = models.BooleanField(default = True)
-=======
-class Quest(XPItem):
     verification_required = models.BooleanField(default=True,
                                                 help_text="Teacher must approve submissions of this quest.  If \
                                                 unchecked then submissions will automatically be approved and XP \
                                                 granted without the teacher seeing the submission.")
     hideable = models.BooleanField(default=True, help_text="Students can choose to hide this quest form their list of \
                                                  available quests. ")
->>>>>>> 409e2d86
     categories = models.ManyToManyField(Category, blank=True)
     common_data = models.ForeignKey(CommonData, blank=True, null=True)
     instructions = models.TextField(blank=True)
     submission_details = models.TextField(blank=True)
     instructor_notes = models.TextField(blank=True, null=True,
-<<<<<<< HEAD
-                                        help_text="This field is only visible to Staff.  \
-=======
                                         help_text="This field is only visible to Staff. \
->>>>>>> 409e2d86
                                         Use it to place answer keys or other notes.")
     prereq_parent = GenericRelation(Prereq,
                                     content_type_field='parent_content_type',
@@ -201,17 +184,6 @@
                 return True
         return False
 
-<<<<<<< HEAD
-=======
-    # to help with the prerequisite choices!
-    @staticmethod
-    def autocomplete_search_fields():
-        return ("name__icontains",)
-
-    # TODO: all models that want to act as a possible prerequisite need to have this method
-    # Create a default in the PrereqModel(models.Model) class that uses a default:
-    # prereq_met boolean field.  Use that or override the method like this
->>>>>>> 409e2d86
     def condition_met_as_prerequisite(self, user, num_required):
         """
         Defines how this model's requirements are met as a prerequisite to other models
