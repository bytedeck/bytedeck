--- conflicted
+++ resolved
@@ -1171,7 +1171,6 @@
         quest_to_update.refresh_from_db()
         self.assertEqual(quest_to_update.name, "Updated Name")
 
-<<<<<<< HEAD
     def test_archive_quest__removes_quest_from_prereqs(self):
         """
         Test where archiving a quest removes itself from being a prerequisite of other objects.
@@ -1250,7 +1249,7 @@
         another_prereq_with_or.refresh_from_db()
         self.assertIsNone(prereq_with_or.or_prereq_object)
         self.assertIsNone(another_prereq_with_or.or_prereq_object)
-=======
+
     def test_scape_update_message_on_update_delete(self):
         """ Checks if delete and update function gives a success message when a quest is related to map """
         # setup
@@ -1275,8 +1274,7 @@
         self.assertEqual(response.status_code, 302)
         self.assertEqual(len(messages), 1)
         self.assertTrue(scape.name in str(messages[0]))
->>>>>>> c83db2c0
-
+        
     # TODO
     # TAs should not be able to make a quest visible_to_students
     # When a quest is made visible_to_students by a teacher, the editor should be removed
