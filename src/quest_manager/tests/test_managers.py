from datetime import datetime, timedelta, timezone

from django.contrib.auth import get_user_model
from django.utils.timezone import localtime
<<<<<<< HEAD

from django_tenants.test.cases import TenantTestCase
=======
# from django.test import tag
>>>>>>> 1983a866
from freezegun import freeze_time
from model_bakery import baker

from courses.models import Semester
from quest_manager.models import Quest, QuestSubmission
from siteconfig.models import SiteConfig

User = get_user_model()


@freeze_time('2018-10-12 00:54:00', tz_offset=0)
class QuestManagerTest(TenantTestCase):

    def setUp(self):
        # get a list all quests created in data migrations
        # convert to list for ease of comparison, and also to force
        #  evaluation before additional quests are created within tests
        self.initial_quest_list = list(Quest.objects.all())
        # print(self.initial_quest_list)
        self.initial_quest_name_list = list(Quest.objects.all().values_list('name', flat=True))
        # this includes 6 quests, all visible to students, but only one
        # available at the start as the rest have prerequisites.

        self.teacher = baker.make(User, username='teacher', is_staff=True)
        self.student = baker.make(User, username='student', is_staff=False)
        self.maxDiff = None

    def test_quest_qs_exclude_hidden(self):
        """QuestQuerySet.datetime_available should return all quests that are not
        on a user profile's hidden quest list."""

        baker.make(Quest, name='Quest-not-hidden')
        baker.make(Quest, name='Quest-also-not-hidden')
        quest1_to_hide = baker.make(Quest, name='Quest1-hidden')
        quest2_to_hide = baker.make(Quest, name='Quest2-hidden')

        qs = Quest.objects.order_by('id').exclude_hidden(self.student).values_list('name', flat=True)
        expected_result = ['Quest-not-hidden', 'Quest-also-not-hidden', 'Quest1-hidden', 'Quest2-hidden'] + self.initial_quest_name_list
        # Nothing hidden yet (use set so order doesn't matter)
        self.assertSetEqual(set(qs), set(expected_result))

        self.student.profile.hide_quest(quest1_to_hide.id)
        self.student.profile.hide_quest(quest2_to_hide.id)

        qs = Quest.objects.order_by('id').exclude_hidden(self.student).values_list('name', flat=True)
        expected_result = ['Quest-not-hidden', 'Quest-also-not-hidden'] + self.initial_quest_name_list
        # a couple hidden
        self.assertSetEqual(set(qs), set(expected_result))

    def test_quest_qs_block_if_needed(self):
        """QuestQuerySet.block_if_needed should return only blocking quests if one or more exist,
        otherwise, return full qs """
        baker.make(Quest, name='Quest-blocking', blocking=True)
        baker.make(Quest, name='Quest-also-blocking', blocking=True)
        baker.make(Quest, name='Quest-not-blocked')

        qs = Quest.objects.order_by('id').block_if_needed()
        expected_result = ['Quest-blocking', 'Quest-also-blocking']
        self.assertListEqual(list(qs.values_list('name', flat=True)), expected_result)

        # Test the user specific part via QuestManager.get_available test"

    def test_quest_qs_datetime_available(self):
        """QuestQuerySet.datetime_available should return quests available for curent"""
        cur_datetime = localtime()
        cur_date = cur_datetime.date()
        time_now = cur_datetime.time()
        time_earlier = (cur_datetime - timedelta(hours=1)).time()
        time_later = (cur_datetime + timedelta(hours=1)).time()
        yesterday = (cur_datetime - timedelta(days=1)).date()
        tomorrow = (cur_datetime + timedelta(days=1)).date()

        # available_quests:
        baker.make(Quest, name='Quest-curent', date_available=cur_date, time_available=time_now)
        baker.make(Quest, name='Quest-later-today', date_available=cur_date, time_available=time_later)
        baker.make(Quest, name='Quest-tomorrow', date_available=tomorrow, time_available=time_earlier)

        # not available quests:
        baker.make(Quest, name='Quest-earlier-today', date_available=cur_date, time_available=time_earlier)
        baker.make(Quest, name='Quest-yesterday', date_available=yesterday, time_available=time_later)

        qs = Quest.objects.order_by('id').datetime_available().values_list('name', flat=True)
        self.assertSetEqual(
            set(qs),
            set(['Quest-curent', 'Quest-earlier-today', 'Quest-yesterday'] + self.initial_quest_name_list)
        )

    def test_quest_qs_not_expired(self):
        """
        QuestQuerySet.not_expired should return not expired quests including:
            If date_expired and time_expired are null: quest never expires
            If date_expired exists, but time_expired is null: quest expires after the date (midnight)
            If date_expired and time_expired exist: thing expires on that date, after the time
            If only time_expired exists: thing expires after the time, daily
                (so would become not expired again at midnight when time = 00:00:00)
        """
        cur_datetime = localtime()
        cur_date = cur_datetime.date()
        time_now = cur_datetime.time()
        time_earlier = (cur_datetime - timedelta(hours=1)).time()
        time_later = (cur_datetime + timedelta(hours=1)).time()
        yesterday = (cur_datetime - timedelta(days=1)).date()
        tomorrow = (cur_datetime + timedelta(days=1)).date()

        # not expired quests:
        baker.make(Quest, name='Quest-never-expired', date_expired=None, time_expired=None)
        # TODO: should quest whish expires now be available as not expired ???
        baker.make(Quest, name='Quest-expired-now', date_expired=cur_date, time_expired=time_now)
        baker.make(Quest, name='Quest-expired-today-midnight', date_expired=cur_date, time_expired=None)
        baker.make(Quest, name='Quest-expired-tomorrow', date_expired=tomorrow, time_expired=time_earlier)

        # expired quests:
        baker.make(Quest, name='Quest-expired-earlier-today', date_expired=cur_date, time_expired=time_earlier)
        baker.make(Quest, name='Quest-expired-yesterday', date_expired=yesterday, time_expired=time_later)
        baker.make(Quest, name='Quest-expired-by-time', date_expired=None, time_expired=time_earlier)

        qs = Quest.objects.order_by('id').not_expired().values_list('name', flat=True)
        result = ['Quest-never-expired', 'Quest-expired-now', 'Quest-expired-today-midnight', 'Quest-expired-tomorrow']
        self.assertSetEqual(set(qs), set(result + self.initial_quest_name_list))

    def test_quest_qs_visible(self):
        """QuestQuerySet.visible should return visible for students quests"""
        # baker.make(Quest, name='Quest-visible', visible_to_students=True)
        baker.make(Quest, name='Quest-invisible', visible_to_students=False)
        # self.assertListEqual(list(Quest.objects.all().visible().values_list('name', flat=True)), ['Quest-visible'])
        self.assertListEqual(list(Quest.objects.all().visible()), self.initial_quest_list)

    def test_quest_qs_not_archived(self):
        """QuestQuerySet.not_archived should return not_archived quests"""
        baker.make(Quest, name='Quest-not-archived', archived=False)
        baker.make(Quest, name='Quest-archived', archived=True)
        qs = Quest.objects.all().not_archived().values_list('name', flat=True)
        self.assertSetEqual(set(qs), set(['Quest-not-archived'] + self.initial_quest_name_list))

    def test_quest_qs_available_without_course(self):
        """QuestQuerySet.available_without_course should return quests available_outside_course"""
        baker.make(Quest, name='Quest-available-without-course', available_outside_course=True)
        baker.make(Quest, name='Quest-not-available-without-course', available_outside_course=False)
        qs = Quest.objects.all().available_without_course().values_list('name', flat=True)
        self.assertListEqual(list(qs), ['Quest-available-without-course', 'Send your teacher a Message'])

    def test_quest_qs_editable(self):
        """
        QuestQuerySet.editable should return quests allowed to edit for given user,
        when user is_staff or editor for the quest
        """
        teacher = baker.make(User, is_staff=True)
        student1 = baker.make(User, is_staff=False)
        student2 = baker.make(User, is_staff=False)
        baker.make(Quest, name='Quest-editable-for-student1', editor=student1)
        baker.make(Quest, name='Quest-editable-for-teacher', editor=teacher)
        self.assertEqual(Quest.objects.all().editable(teacher).count(), 2 + len(self.initial_quest_list))
        self.assertEqual(Quest.objects.all().editable(student1).count(), 1)
        self.assertEqual(Quest.objects.all().editable(student2).count(), 0)

    # def test_quest_qs_get_list_not_submitted_or_inprogress(self):
    #     """
    #     QuestQuerySet.get_list_not_submitted_or_inprogress should return quests that
    #     have not been started (in progress or submitted for completion),
    #     or if it has been completed already, that it is a repeatable quest past the repeat time
    #     """
    #     self.make_test_quests_and_submissions_stack()

    #     # jump ahead an hour so repeat cooldown is over
    #     with freeze_time(localtime() + timedelta(hours=1, minutes=1)):
    #         qs = Quest.objects.all().get_list_not_submitted_or_inprogress(self.student)
    #     self.assertListEqual(
    #         list(qs.values_list('name', flat=True)),
    #         ['Quest-1hr-cooldown', 'Quest-blocking', 'Quest-not-started']
    #     )

    def test_quest_qs_not_submitted_or_inprogress(self):
        self.make_test_quests_and_submissions_stack()

        # jump ahead an hour so repeat cooldown is over
        with freeze_time(localtime() + timedelta(hours=1, minutes=1)):
            qs = Quest.objects.all().not_submitted_or_inprogress(self.student)
        # compare sets so order doesn't matter
        self.assertSetEqual(
            set(qs.values_list('name', flat=True)),
            set(['Quest-1hr-cooldown', 'Quest-blocking', 'Quest-not-started'] + self.initial_quest_name_list)
        )

    def test_quest_qs_not_completed(self):
        """Should return all the quests that do NOT have a completed submission (during active semester)"""
        active_semester = self.make_test_quests_and_submissions_stack()
        SiteConfig.get().set_active_semester(active_semester.id)
        qs = Quest.objects.order_by('id').not_completed(self.student)
        # compare sets so order doesn't matter
        self.assertSetEqual(
            set(qs.values_list('name', flat=True)),
            set(
                ['Quest-inprogress-sem2', 'Quest-completed-sem2', 'Quest-not-started', 'Quest-blocking', 'Quest-inprogress']
                + self.initial_quest_name_list
            )
        )

    def test_quest_qs_not_in_progress(self):
        """Should return all the quests that do NOT have an inprogress submission (during active semester)"""
        active_semester = self.make_test_quests_and_submissions_stack()
        SiteConfig.get().set_active_semester(active_semester.id)
        qs = Quest.objects.order_by('id').not_in_progress(self.student)
        # compare sets so order doesn't matter
        self.assertSetEqual(
            set(qs.values_list('name', flat=True)),
            set(['Quest-inprogress-sem2', 'Quest-completed-sem2', 'Quest-not-started', 'Quest-blocking', 'Quest-completed',
                 'Quest-1hr-cooldown'] + self.initial_quest_name_list)
        )

    def test_quest_manager_get_available(self):
        """ DESCRIPTION FROM METHOD:
        Quests that should appear in the user's Available quests tab.   Should exclude:
        1. Quests whose available date & time has not past, or quest that have expired
        2. Quests that are not visible to students or archived
        3. Quests who's prerequisites have not been met
        4. Quests that are not currently submitted for approval or already in progress <<<< COVERED HERE
        5. Quests who's maximum repeats have been completed
        6. Quests who's repeat time has not passed since last completion <<<< COVERED HERE
        7. Check for blocking quests (available and in-progress), if present, remove all others <<<< COVERED HERE
        """
        active_semester = self.make_test_quests_and_submissions_stack()
        SiteConfig.get().set_active_semester(active_semester.id)
        qs = Quest.objects.get_available(self.student)
        self.assertListEqual(list(qs.values_list('name', flat=True)), ['Quest-blocking'])

        # Start the blocking quest.
        blocking_quest = Quest.objects.get(name='Quest-blocking')
        blocking_sub = baker.make(QuestSubmission, quest=blocking_quest, user=self.student, semester=active_semester)

        # Should have no available quests while the blocking quest is in progress
        qs = Quest.objects.get_available(self.student)
        self.assertListEqual(list(qs.values_list('name', flat=True)), [])

        # complete the blocking quest to make others available
        blocking_sub.mark_completed()
        qs = Quest.objects.get_available(self.student)
        self.assertListEqual(list(qs.values_list('name', flat=True)), ['Quest-not-started', 'Welcome to ByteDeck!'])

    def make_test_quests_and_submissions_stack(self):
        """  Creates 6 quests with related submissions
        Quest                   sub     .completed   .semester
        Quest-inprogress-sem2   Y       False        2
        Quest-completed-sem2    Y       True         2
        Quest-not-started       N       NA           NA
        Quest-inprogress        Y       False        1
        Quest-completed         Y       True         1
        Quest-1hr-cooldown      Y       True         1
        Quest-blocking          N       NA           NA
        """
        active_semester = baker.make(Semester)

        quest_inprog_sem2 = baker.make(Quest, name='Quest-inprogress-sem2')
        sub_inprog_sem2 = baker.make(QuestSubmission, user=self.student, quest=quest_inprog_sem2)
        sem2 = sub_inprog_sem2.semester
        quest_complete_sem2 = baker.make(Quest, name='Quest-completed-sem2')
        sub_complete_sem2 = baker.make(QuestSubmission, user=self.student, quest=quest_complete_sem2, semester=sem2)
        sub_complete_sem2.mark_completed()

        baker.make(Quest, name='Quest-not-started')
        baker.make(Quest, name='Quest-blocking', blocking=True)

        quest_inprogress = baker.make(Quest, name='Quest-inprogress')
        baker.make(QuestSubmission, user=self.student, quest=quest_inprogress, semester=active_semester)
        # active_semester = first_sub.semester
        quest_completed = baker.make(Quest, name='Quest-completed')
        sub_complete = baker.make(QuestSubmission, user=self.student, quest=quest_completed, semester=active_semester)
        sub_complete.mark_completed()
        quest_1hr_cooldown = baker.make(Quest, name='Quest-1hr-cooldown', max_repeats=1, hours_between_repeats=1)
        sub_cooldown_complete = baker.make(QuestSubmission, user=self.student, quest=quest_1hr_cooldown,
                                           semester=active_semester)  # noqa
        sub_cooldown_complete.mark_completed()
        return active_semester


@freeze_time('2018-10-12 00:54:00', tz_offset=0)
class QuestSubmissionQuerysetTest(TenantTestCase):

    def setUp(self):
        self.teacher = baker.make(User, username='teacher', is_staff=True)
        self.student = baker.make(User, username='student', is_staff=False)

    def test_quest_submission_qs_get_user(self):
        """QuestSubmissionQuerySet.get_user should return all quest submissions for given user"""
        first = baker.make(QuestSubmission, user=self.student)
        baker.make(QuestSubmission, user=self.teacher)
        baker.make(QuestSubmission)
        qs = QuestSubmission.objects.all().get_user(self.student).values_list('id', flat=True)
        self.assertListEqual(list(qs), [first.id])

    def test_quest_submission_qs_block_if_needed(self):
        """QuestSubmissionQuerySet.block_if_needed:
        if there are blocking quests, only return them.  Otherwise, return full qs """
        first = baker.make(QuestSubmission)

        # No blocking quests yet, so should be all
        qs = QuestSubmission.objects.all().block_if_needed().values_list('id', flat=True)
        self.assertListEqual(list(qs), [first.id])

        blocking_q = baker.make(Quest, blocking=True)
        blocked_sub = baker.make(QuestSubmission, quest=blocking_q)
        # Now block, only it should appear
        qs = QuestSubmission.objects.all().block_if_needed().values_list('id', flat=True)
        self.assertListEqual(list(qs), [blocked_sub.id])

    def test_quest_submission_qs_get_quest(self):
        """QuestSubmissionQuerySet.get_quest should return all quest submissions for given quest"""
        quest = baker.make(Quest, name='Sub')
        first, second = baker.make(QuestSubmission, quest=quest), baker.make(QuestSubmission, quest=quest)
        baker.make(QuestSubmission)
        qs = QuestSubmission.objects.order_by('id').get_quest(quest).values_list('id', flat=True)
        self.assertListEqual(list(qs), [first.id, second.id])

    def test_quest_submission_qs_get_semester(self):
        """QuestSubmissionQuerySet.get_semester should return all quest submissions for given semester"""
        semester = baker.make(Semester)
        first = baker.make(QuestSubmission, semester=semester)
        baker.make(QuestSubmission)
        qs = QuestSubmission.objects.order_by('id').get_semester(semester).values_list('id', flat=True)
        self.assertListEqual(list(qs), [first.id])

    def test_quest_submission_qs_exclude_archived_quests(self):
        """
        QuestSubmissionQuerySet.exclude_archived_quests should return quest submissions
        without submissions for archived_quests
        """
        first = baker.make(QuestSubmission, quest__archived=False)
        baker.make(QuestSubmission, quest__archived=True)
        qs = QuestSubmission.objects.order_by('id').exclude_archived_quests().values_list('id', flat=True)
        self.assertListEqual(list(qs), [first.id])

    def test_quest_submission_qs_exclude_quests_not_visible_to_students(self):
        """
        QuestSubmissionQuerySet.exclude_quests_not_visible_to_students should return quest submissions
        without submissions for invisible quests
        """
        first = baker.make(QuestSubmission, quest__visible_to_students=True)
        baker.make(QuestSubmission, quest__visible_to_students=False)
        qs = QuestSubmission.objects.order_by('id').exclude_archived_quests().values_list('id', flat=True)
        self.assertListEqual(list(qs), [first.id])

    def test_for_teacher_only(self):
        """Returned qs should only include sub my students in the teacher's block(s).  Also 
        add a specific_teacher_to_notify and make sure that one appears too
        """

        self.quest = baker.make(Quest)
        self.active_semester = baker.make(Semester)
        self.sub = baker.make(QuestSubmission, user=self.student, quest=self.quest, semester=self.active_semester)
        SiteConfig.get().set_active_semester(self.active_semester.id)

        # Needs a course for the student, in a block with the teacher
        block = baker.make('courses.Block', current_teacher=self.teacher)
        baker.make('courses.CourseStudent', user=self.student, block=block, semester=self.active_semester)
        qs = QuestSubmission.objects.all()

        # Currently contains the submission from setup.
        self.assertQuerysetEqual(qs.for_teacher_only(self.teacher), [repr(self.sub)])

        # Add another submission from a different block, with a different teacher
        baker.make(QuestSubmission, quest=self.quest, semester=self.active_semester)
        # Should still only have the originally submission
        qs = QuestSubmission.objects.all()
        self.assertQuerysetEqual(qs.for_teacher_only(self.teacher), [repr(self.sub)])

        # Add another submission from a different block, but this time the quest should notify the teacher
        sub2 = baker.make(QuestSubmission, semester=self.active_semester, quest__specific_teacher_to_notify=self.teacher)
        # print(qs.for_teacher_only(self.teacher))
        qs = QuestSubmission.objects.all()
        self.assertQuerysetEqual(qs.for_teacher_only(self.teacher), [repr(self.sub), repr(sub2)], ordered=False)

    def test_for_teachers_only__with_deleted_quest(self):
        """for_teachers_only shouldn't break if a submission's quest has been deleted"""

        self.quest = baker.make(Quest)
        self.active_semester = baker.make(Semester)
        self.sub = baker.make(QuestSubmission, user=self.student, quest=self.quest, semester=self.active_semester)
        SiteConfig.get().set_active_semester(self.active_semester.id)

        # Needs a course for the student, in a block with the teacher
        block = baker.make('courses.Block', current_teacher=self.teacher)
        baker.make('courses.CourseStudent', user=self.student, block=block, semester=self.active_semester)

        self.quest.delete()
        qs = QuestSubmission.objects.all()
        self.assertQuerysetEqual(qs.for_teacher_only(self.teacher), ['<QuestSubmission: [DELETED QUEST]>'])

        # Add another submission from a different block, but this time the quest should notify the teacher
        quest2 = baker.make(Quest, specific_teacher_to_notify=self.teacher)
        sub2 = baker.make(QuestSubmission, semester=self.active_semester, quest=quest2)
        qs = QuestSubmission.objects.all()
        self.assertQuerysetEqual(qs.for_teacher_only(self.teacher), ['<QuestSubmission: [DELETED QUEST]>', repr(sub2)], ordered=False)

        # Delete this one too, shouldn't crash!
        quest2.delete()
        qs = QuestSubmission.objects.all()
        # Only has the first deleted sub, because the second one no longer has a quest.specific_teacher_to_notify, so not included.
        self.assertQuerysetEqual(qs.for_teacher_only(self.teacher), ['<QuestSubmission: [DELETED QUEST]>'])


@freeze_time('2018-10-12 00:54:00', tz_offset=0)
class QuestSubmissionManagerTest(TenantTestCase):

    def setUp(self):
        self.teacher = baker.make(User, username='teacher', is_staff=True)
        self.student = baker.make(User, username='student', is_staff=False)

        self.sub1, self.sub2 = self.make_test_submissions_stack()
        self.active_semester = self.sub1.semester
        SiteConfig.get().set_active_semester(self.active_semester.id)

    def test_get_queryset_default(self):
        """QuestSubmissionManager.get_queryset by default should return all visible, not archived quest submissions"""
        qs = QuestSubmission.objects.get_queryset()
        self.assertQuerysetEqual(qs, [repr(self.sub1), repr(self.sub2)], ordered=False)

    def test_get_queryset_for_active_semester(self):
        qs = QuestSubmission.objects.get_queryset(active_semester_only=True)
        self.assertQuerysetEqual(qs, [repr(self.sub1)])

    def test_get_queryset_for_all_quests(self):
        qs = QuestSubmission.objects.get_queryset(
            exclude_archived_quests=False, exclude_quests_not_visible_to_students=False)
        self.assertEqual(qs.count(), 7)

    def test_all_for_user_quest(self):
        """
        QuestSubmissionManager.all_for_user_quest should return all visible not archived quest submissions
        for active semester, given user and quest
        """
        quest = self.sub1.quest
        first = baker.make(QuestSubmission, user=self.student, quest=quest, semester=self.active_semester)
        qs = QuestSubmission.objects.all_for_user_quest(self.student, quest, True)
        self.assertQuerysetEqual(qs, [repr(first)])

    def make_test_submissions_stack(self):
        """Generate 7 submissions, 3 from one semester and 4 from a different semester, each with different settings

        Returns:
            [tuple]: the two submissions, one from each semester, where the quest is visible and not archived
        """
        semester = baker.make(Semester)
        another_semester = baker.make(Semester)

        sub1 = baker.make(QuestSubmission, quest__visible_to_students=True, quest__archived=False, semester=semester)
        baker.make(QuestSubmission, user=self.student, quest__visible_to_students=False, quest__archived=False, semester=semester)
        baker.make(QuestSubmission, user=self.student, quest__visible_to_students=True, quest__archived=True, semester=semester)

        sub2 = baker.make(QuestSubmission, quest__visible_to_students=True, quest__archived=False, semester=another_semester)
        baker.make(QuestSubmission, user=self.student, quest__visible_to_students=False, quest__archived=True, semester=another_semester)
        baker.make(QuestSubmission, user=self.student, quest__visible_to_students=False, quest__archived=False, semester=another_semester)
        baker.make(QuestSubmission, user=self.student, quest__visible_to_students=True, quest__archived=True, semester=another_semester)

        return sub1, sub2

    def test_calculate_xp(self):
        """QuestSubmissionManager.calculate_xp should return the correct amount of xp for some approved submissions"""

        # Create some approved submissions
        baker.make(QuestSubmission, user=self.student, semester=self.active_semester, is_approved=True, quest__xp=10)
        baker.make(QuestSubmission, user=self.student, semester=self.active_semester, is_approved=True, quest__xp=3)
        # There are already some unapproved submissions for this student from the submission stack created in SetUp
        xp = QuestSubmission.objects.calculate_xp(self.student)
        self.assertEqual(xp, 13)

    def test_calculate_xp_to_date(self):
        """QuestSubmissionManager.calculate_xp_to_date should not include xp earned up to and including the date.
        """
        # Create some approved submissions from after the `to_date``, should show up in XP
        baker.make(
            QuestSubmission, user=self.student, semester=self.active_semester, is_approved=True, 
            quest__xp=10, time_approved=datetime(2017, 10, 13, tzinfo=timezone.utc)
        )
        xp = QuestSubmission.objects.calculate_xp_to_date(self.student, datetime(2017, 10, 12, tzinfo=timezone.utc))
        self.assertEqual(xp, 0)

        # Approve a sub on the same date and time, should show up in xp calculation
        baker.make(
            QuestSubmission, user=self.student, semester=self.active_semester, is_approved=True, 
            quest__xp=3, time_approved=datetime(2017, 10, 12, tzinfo=timezone.utc)
        )
        xp = QuestSubmission.objects.calculate_xp_to_date(self.student, datetime(2017, 10, 12, tzinfo=timezone.utc))
        self.assertEqual(xp, 3)

    def test_calculate_xp__with_xp_requested(self):
        """If student can request a custom xp value for a submission, that xp should be properly included
        """
        # Create an approved submission
        baker.make(QuestSubmission, user=self.student, semester=self.active_semester, is_approved=True, quest__xp=10)

        # Create a submission with a custom XP value
        baker.make(QuestSubmission, user=self.student, semester=self.active_semester, is_approved=True, quest__xp=3, xp_requested=5)

        xp = QuestSubmission.objects.calculate_xp(self.student)
        # Should add the custom_xp value, if any.
        self.assertEqual(xp, 15)

    def test_calculate_xp__with_max_xp(self):
        """
        Student can complete quests that are availabe to them multiple times but they cannot earn xp more than the max_xp
        that can be gained in a repeatable quest
        """
        quest_repeatable_with_max_xp = baker.make(Quest, max_xp=15, xp=5, max_repeats=-1)
        baker.make(
            QuestSubmission, user=self.student, quest=quest_repeatable_with_max_xp, 
            semester=self.active_semester, is_approved=True, _quantity=3
        )

        self.assertEqual(QuestSubmission.objects.calculate_xp(self.student), 15)

        # Perform additional submission but xp remains the same
        baker.make(QuestSubmission, user=self.student, quest=quest_repeatable_with_max_xp, semester=self.active_semester, is_approved=True)
        self.assertEqual(QuestSubmission.objects.calculate_xp(self.student), 15)

    def test_calculate_xp__ith_xp_requested_and_max_xp(self):
        """If student can request a custom xp value for a repeatable quest, the total xp shouldn't exceed the max_xp
        """
        # Create an approved submission
        baker.make(QuestSubmission, user=self.student, semester=self.active_semester, is_approved=True, quest__xp=10)

        # Create a repeatable quest with custom xp.
        quest = baker.make(Quest, xp=5, xp_can_be_entered_by_students=True, max_repeats=-1, max_xp=17)
        # submission with a custom XP values
        baker.make(QuestSubmission, quest=quest, user=self.student, semester=self.active_semester, is_approved=True, xp_requested=8)
        baker.make(QuestSubmission, quest=quest, user=self.student, semester=self.active_semester, is_approved=True, xp_requested=10)

        xp = QuestSubmission.objects.calculate_xp(self.student)
        # Should be the max_xp value + 10 (17+10) = 27), since request XP 10 + 8 = 18 is greater than the max_xp of 17
        self.assertEqual(xp, 27)

        # Create a 2nd repeatable quest with custom xp.
        quest = baker.make(Quest, xp=1, xp_can_be_entered_by_students=True, max_repeats=-1, max_xp=3)
        # submission with a custom XP values
        baker.make(QuestSubmission, quest=quest, user=self.student, semester=self.active_semester, is_approved=True, xp_requested=1)
        baker.make(QuestSubmission, quest=quest, user=self.student, semester=self.active_semester, is_approved=True, xp_requested=5)

        # despite 1 + 5, should only add 3 xp since max_xp is 3 for this repeatable quest
        xp = QuestSubmission.objects.calculate_xp(self.student)
        self.assertEqual(xp, 30)

    def test_calculate_xp__with_deleted_quest(self):
        """This method shouldn't break if a submission's quest has been deleted
        """
        # Give student 10 XP
        baker.make(QuestSubmission, user=self.student, quest__xp=10, semester=self.active_semester, is_approved=True)

        # Another quest that we'll delete
        quest_5xp = baker.make(Quest, max_xp=15, xp=5, max_repeats=-1)
        baker.make(
            QuestSubmission, user=self.student, quest=quest_5xp, 
            semester=self.active_semester, is_approved=True
        )
        
        self.assertEqual(QuestSubmission.objects.calculate_xp(self.student), 15)

        # now delete the quest (submission is still there though!) Shouldn't break!
        quest_5xp.delete()
        self.assertEqual(QuestSubmission.objects.calculate_xp(self.student), 10)

        # Create a repeatable quest with custom xp.
        quest_5xp_custom = baker.make(Quest, xp=5, xp_can_be_entered_by_students=True, max_repeats=-1, max_xp=17)
        # submission with a custom XP values
        baker.make(QuestSubmission, quest=quest_5xp_custom, user=self.student, semester=self.active_semester, is_approved=True, xp_requested=8)
        self.assertEqual(QuestSubmission.objects.calculate_xp(self.student), 18)

        # now delete the custom_xp quest (submission is still there though!) Shouldn't break!
        quest_5xp_custom.delete()
        self.assertEqual(QuestSubmission.objects.calculate_xp(self.student), 10)<|MERGE_RESOLUTION|>--- conflicted
+++ resolved
@@ -2,18 +2,14 @@
 
 from django.contrib.auth import get_user_model
 from django.utils.timezone import localtime
-<<<<<<< HEAD
-
-from django_tenants.test.cases import TenantTestCase
-=======
 # from django.test import tag
->>>>>>> 1983a866
 from freezegun import freeze_time
 from model_bakery import baker
 
 from courses.models import Semester
 from quest_manager.models import Quest, QuestSubmission
 from siteconfig.models import SiteConfig
+from django_tenants.test.cases import TenantTestCase
 
 User = get_user_model()
 
@@ -349,7 +345,7 @@
         self.assertListEqual(list(qs), [first.id])
 
     def test_for_teacher_only(self):
-        """Returned qs should only include sub my students in the teacher's block(s).  Also 
+        """Returned qs should only include sub my students in the teacher's block(s).  Also
         add a specific_teacher_to_notify and make sure that one appears too
         """
 
@@ -477,7 +473,7 @@
         """
         # Create some approved submissions from after the `to_date``, should show up in XP
         baker.make(
-            QuestSubmission, user=self.student, semester=self.active_semester, is_approved=True, 
+            QuestSubmission, user=self.student, semester=self.active_semester, is_approved=True,
             quest__xp=10, time_approved=datetime(2017, 10, 13, tzinfo=timezone.utc)
         )
         xp = QuestSubmission.objects.calculate_xp_to_date(self.student, datetime(2017, 10, 12, tzinfo=timezone.utc))
@@ -485,7 +481,7 @@
 
         # Approve a sub on the same date and time, should show up in xp calculation
         baker.make(
-            QuestSubmission, user=self.student, semester=self.active_semester, is_approved=True, 
+            QuestSubmission, user=self.student, semester=self.active_semester, is_approved=True,
             quest__xp=3, time_approved=datetime(2017, 10, 12, tzinfo=timezone.utc)
         )
         xp = QuestSubmission.objects.calculate_xp_to_date(self.student, datetime(2017, 10, 12, tzinfo=timezone.utc))
@@ -511,7 +507,7 @@
         """
         quest_repeatable_with_max_xp = baker.make(Quest, max_xp=15, xp=5, max_repeats=-1)
         baker.make(
-            QuestSubmission, user=self.student, quest=quest_repeatable_with_max_xp, 
+            QuestSubmission, user=self.student, quest=quest_repeatable_with_max_xp,
             semester=self.active_semester, is_approved=True, _quantity=3
         )
 
@@ -556,10 +552,10 @@
         # Another quest that we'll delete
         quest_5xp = baker.make(Quest, max_xp=15, xp=5, max_repeats=-1)
         baker.make(
-            QuestSubmission, user=self.student, quest=quest_5xp, 
+            QuestSubmission, user=self.student, quest=quest_5xp,
             semester=self.active_semester, is_approved=True
         )
-        
+
         self.assertEqual(QuestSubmission.objects.calculate_xp(self.student), 15)
 
         # now delete the quest (submission is still there though!) Shouldn't break!
