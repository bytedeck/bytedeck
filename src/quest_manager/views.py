--- conflicted
+++ resolved
@@ -1156,13 +1156,10 @@
                 draft_comment.text = f"<p>{comment_text}</p>"
                 draft_comment.target_object_id = submission.id
                 draft_comment.target_object = submission
-<<<<<<< HEAD
+                # reset timestamp needed otherwise it will use the draft comment's timestamp from when the submission was started
+                draft_comment.timestamp = timezone.now()
                 if paste_detected == True:
                     draft_comment.paste_detected = paste_detected
-=======
-                # reset timestamp needed otherwise it will use the draft comment's timestamp from when the submission was started
-                draft_comment.timestamp = timezone.now()
->>>>>>> 386cf54f
                 draft_comment.save()
 
             # this if for quick_reply comments
