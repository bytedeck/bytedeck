from bootstrap_datepicker_plus import DatePickerInput, TimePickerInput
from django import forms
from django_select2.forms import ModelSelect2MultipleWidget
from django_summernote.widgets import SummernoteInplaceWidget

from badges.models import Badge
from utilities.fields import RestrictedFileFormField
from .models import Quest


class QuestForm(forms.ModelForm):

    class Meta:
        model = Quest
        fields = ('name', 'visible_to_students', 'xp', 'icon', 'short_description',
                  'verification_required', 'instructions',
                  'campaign', 'common_data', 'submission_details', 'instructor_notes',
                  'repeat_per_semester', 'max_repeats', 'hours_between_repeats',
                  'specific_teacher_to_notify', 'blocking',
                  'hideable', 'sort_order', 'date_available', 'time_available', 'date_expired', 'time_expired',
                  'available_outside_course', 'archived', 'editor')

        date_options = {
            'showMeridian': False,
            # 'todayBtn': True,
            'todayHighlight': True,
            # 'minuteStep': 5,
            'pickerPosition': 'bottom-left',
        }

        time_options = {
            'pickerPosition': 'bottom-left',
            'maxView': 0,
        }

        widgets = {
            'instructions': SummernoteInplaceWidget(),
            'submission_details': SummernoteInplaceWidget(),
            'instructor_notes': SummernoteInplaceWidget(),

            'date_available': DatePickerInput(format='%Y-%m-%d'),

            'time_available': TimePickerInput(),
            'date_expired': DatePickerInput(format='%Y-%m-%d'),
            'time_expired': TimePickerInput(),
        }

    def __init__(self, *args, **kwargs):
        user = kwargs.pop('user', None)
        super(QuestForm, self).__init__(*args, **kwargs)
<<<<<<< HEAD
=======
        self.helper = FormHelper()
        self.helper.layout = Layout(
            Div(
                'name',
                'xp',
                'visible_to_students',
                'verification_required',
                'icon',
                'short_description',
                'instructions',
                'submission_details',
                'instructor_notes',
                'campaign',
                'common_data',
                'max_repeats',
                'hours_between_repeats',
                Accordion(
                    AccordionGroup(
                        'Advanced',
                        'repeat_per_semester',
                        'specific_teacher_to_notify',
                        'blocking',
                        'hideable',
                        'sort_order',
                        'date_available',
                        'time_available',
                        'date_expired',
                        'time_expired',
                        'available_outside_course',
                        'archived',
                        'editor',
                        active=False,
                        template='crispy_forms/bootstrap3/accordion-group.html'
                    ),
                ),
                style="margin-top: 10px;"
            )
        )
>>>>>>> d7be64fb

        # Don't let TA's make quests visible to students.  Teachers can do this when they approve a TA's draft quest
        if user.profile.is_TA:
            self.fields['visible_to_students'].widget = forms.HiddenInput()
            # self.fields['max_repeats'].widget = forms.HiddenInput()
            # self.fields['hours_between_repeats'].widget = forms.HiddenInput()
            # self.fields['specific_teacher_to_notify'].widget = forms.HiddenInput()
            # self.fields['hideable'].widget = forms.HiddenInput()
            # self.fields['sort_order'].widget = forms.HiddenInput()
            # self.fields['date_available'].widget = forms.HiddenInput()
            # self.fields['time_available'].widget = forms.HiddenInput()
            # self.fields['date_expired'].widget = forms.HiddenInput()
            # self.fields['time_expired'].widget = forms.HiddenInput()
            self.fields['available_outside_course'].widget = forms.HiddenInput()
            self.fields['archived'].widget = forms.HiddenInput()
            self.fields['editor'].widget = forms.HiddenInput()


class SubmissionForm(forms.Form):
    comment_text = forms.CharField(label='', required=False, widget=SummernoteInplaceWidget())

    attachments = RestrictedFileFormField(required=False,
                                          max_upload_size=16777216,
                                          widget=forms.ClearableFileInput(attrs={'multiple': True}),
                                          label="Attach files",
                                          help_text="Hold Ctrl to select multiple files, 16MB limit per file")


class BadgeLabel:
    def label_from_instance(self, obj):
        return "{} ({} XP)".format(str(obj), obj.xp)


class BadgeSelect2MultipleWidget(BadgeLabel, ModelSelect2MultipleWidget):
    pass


class SubmissionFormStaff(SubmissionForm):
    # Queryset needs to be set on creation in __init__(), otherwise bad stuff happens upon initial migration
    awards = forms.ModelMultipleChoiceField(queryset=None, label='Grant Awards', required=False)

    def __init__(self, *args, **kwds):
        super(SubmissionFormStaff, self).__init__(*args, **kwds)

        self.fields['awards'].queryset = Badge.objects.all_manually_granted()
        self.fields['awards'].widget = BadgeSelect2MultipleWidget(
            model=Badge,
            queryset=Badge.objects.all_manually_granted(),
            search_fields=[
                'name__icontains',
            ]
        )


class SubmissionReplyForm(forms.Form):
    comment_text = forms.CharField(label='Reply', widget=forms.Textarea(attrs={'rows': 2}))


class BadgeModelChoiceField(BadgeLabel, forms.ModelChoiceField):
    pass


class SubmissionQuickReplyForm(forms.Form):
    comment_text = forms.CharField(label='', required=False, widget=forms.Textarea(attrs={'rows': 2}))
    # Queryset needs to be set on creation in __init__(), otherwise bad stuff happens upon initial migration
    award = BadgeModelChoiceField(queryset=None, label='Grant an Award', required=False)

    def __init__(self, *args, **kwds):
        super(SubmissionQuickReplyForm, self).__init__(*args, **kwds)
        self.fields['award'].queryset = Badge.objects.all_manually_granted()<|MERGE_RESOLUTION|>--- conflicted
+++ resolved
@@ -48,8 +48,7 @@
     def __init__(self, *args, **kwargs):
         user = kwargs.pop('user', None)
         super(QuestForm, self).__init__(*args, **kwargs)
-<<<<<<< HEAD
-=======
+
         self.helper = FormHelper()
         self.helper.layout = Layout(
             Div(
@@ -88,7 +87,6 @@
                 style="margin-top: 10px;"
             )
         )
->>>>>>> d7be64fb
 
         # Don't let TA's make quests visible to students.  Teachers can do this when they approve a TA's draft quest
         if user.profile.is_TA:
