{% extends "base_sidebar.html" %}
{% load static %}

{% block head_title %}Quests | {% endblock %}
{% block head_css %}{% endblock %}
{% block head %}
    <link type="text/css" rel="stylesheet" href="{% static 'quest_manager/css/bootstrap-table-accordion.css' %}?v=1.1" />
{% endblock %}

{% block content_first %}{% endblock %}
{% block heading %}<i class="fa fa-shield pull-right"></i>{% block heading_inner %}{% endblock%}{% endblock %}

{% block content %}{% endblock %}
{% block js %}
    {% comment %} ### Import Bootstrap Table JS ### {% endcomment %}
    <script src="https://cdnjs.cloudflare.com/ajax/libs/bootstrap-table/1.18.3/bootstrap-table.min.js"
            integrity="sha384-H2wFlf4pp5vxYPba0+XWp9zlTzEKO5Syk7ZZlbgOgZqj5GWvazhyWvq9zHs0INqj"
            crossorigin="anonymous"></script>

<<<<<<< HEAD
    <script src="{% static 'quest_manager/js/bootstrap-table-accordion-v2.js' %}"></script>
=======
    <script src="{% static 'quest_manager/js/bootstrap-table-accordion.js' %}?v=1.1"></script>
>>>>>>> 1c1e58d9
{% endblock %}<|MERGE_RESOLUTION|>--- conflicted
+++ resolved
@@ -17,9 +17,5 @@
             integrity="sha384-H2wFlf4pp5vxYPba0+XWp9zlTzEKO5Syk7ZZlbgOgZqj5GWvazhyWvq9zHs0INqj"
             crossorigin="anonymous"></script>
 
-<<<<<<< HEAD
-    <script src="{% static 'quest_manager/js/bootstrap-table-accordion-v2.js' %}"></script>
-=======
     <script src="{% static 'quest_manager/js/bootstrap-table-accordion.js' %}?v=1.1"></script>
->>>>>>> 1c1e58d9
 {% endblock %}