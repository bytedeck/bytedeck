--- conflicted
+++ resolved
@@ -23,13 +23,10 @@
   {% for object in object_list %}
   <tr>
     <td>{{ object.title }}</td>
-<<<<<<< HEAD
     <td><img class="img-responsive panel-title-img img-rounded" src="{{ object.get_icon_url }}"></td>
-=======
-    <td>{% if object.icon %}<img class="img-responsive panel-title-img img-rounded" src="{{ object.icon.url }}">{% endif %}</td>
     <td>{{ object.quest_count }}</td>
     <td>{{ object.xp_sum }}</td>
->>>>>>> a037c02d
+
     <td>{{ object.active }}</td>
     <td>
       <a class="btn btn-info" href="{% url 'quests:category_detail' object.id %}" role="button" title="View Details: view the content of this campaign.">
