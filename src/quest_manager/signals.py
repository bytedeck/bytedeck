--- conflicted
+++ resolved
@@ -11,11 +11,7 @@
     # continuous spaces starting from a new line, ending before (look ahead) to a non-whitespace character
     r = re.compile(r'^( +(?=\S))', re.MULTILINE)
     # match \r\n or \n newlines (preceded by any amount of horizontal whitespace), 20 or more in a row
-<<<<<<< HEAD
-    r2 = re.compile(r'( *(\r\n|\r|\n)){20,}')  
-=======
     r2 = re.compile(r'([ \t]*(\r\n|\r|\n)){20,}') 
->>>>>>> db66f30d
 
     def insert_before(self, successor):
         pass
