from bs4 import BeautifulSoup
from bs4.formatter import HTMLFormatter
<<<<<<< HEAD
from django.db.models.signals import pre_save, post_save
=======
from django.contrib.contenttypes.models import ContentType
from django.db.models.signals import pre_save, pre_delete
>>>>>>> c83db2c0
from django.dispatch import receiver

from quest_manager.models import Quest, QuestSubmission
from comments.models import Comment


@receiver(pre_save, sender=Quest)
def quest_pre_save_callback(sender, instance, **kwargs):
    instance.instructions = tidy_html(instance.instructions)


<<<<<<< HEAD
@receiver(post_save, sender=Quest)
def handle_quest_archived(sender, instance, **kwargs):
    if instance.archived:
        instance.remove_as_prereq()
=======
@receiver(pre_delete, sender=QuestSubmission)
def submission_pre_delete_callback(sender, instance, **kwargs):
    """ QuestSubmission pre-delete signal """

    # Because of how comments work, cascade on delete does not work. So we have to do it in a signal
    # delete all comments relating to submission.
    Comment.objects.filter(
        target_content_type=ContentType.objects.get_for_model(QuestSubmission),
        target_object_id=instance.id,
    ).delete()
>>>>>>> c83db2c0


def tidy_html(markup, fix_runaway_newlines=False):
    """Prettify's HTML by adding an indentation of 4, except for specified inline tags.
    """

    # https://stackoverflow.com/questions/17583415/customize-beautifulsoups-prettify-by-tag

    # Double the curly brackets to avoid problems with .format()
    stripped_markup = markup.replace('{', '{{').replace('}', '}}')

    stripped_markup_soup = BeautifulSoup(stripped_markup, "html.parser")

    # We don't want line breaks/indentation for inline tags, especially span!
    inline_tags = ['span', 'a', 'b', 'i', 'u', 'em', 'strong',
                   'sup', 'sub', 'strike',
                   'code', 'kbd', 'var', 'mark', 'small', 'ins', 'del',
                   'abbr', 'samp']

    # find all the inline tags, save them into the list at i,
    # and replace them with: the string "{unformatted_tag_list[{i}]"
    unformatted_tag_list = []
    for i, tag in enumerate(stripped_markup_soup.find_all(inline_tags)):
        unformatted_tag_list.append(str(tag))
        tag.replace_with('{' + f'unformatted_tag_list[{i}]' + '}')

    # need to regenerate the soup so it forgets the location of the tags we just swapped out
    # otherwise it will still enter line breaks and indent at those locations
    markup = str(stripped_markup_soup)
    new_soup = BeautifulSoup(markup, "html.parser")

    prettified = new_soup.prettify(formatter=HTMLFormatter(indent=2))

    # replace the tags we swapped out earlier
    prettified = prettified.format(unformatted_tag_list=unformatted_tag_list)
    # revert the double braces to singles
    prettified = prettified.replace('{{', '{').replace('}}', '}')

    return prettified<|MERGE_RESOLUTION|>--- conflicted
+++ resolved
@@ -1,11 +1,9 @@
 from bs4 import BeautifulSoup
 from bs4.formatter import HTMLFormatter
-<<<<<<< HEAD
-from django.db.models.signals import pre_save, post_save
-=======
+
 from django.contrib.contenttypes.models import ContentType
 from django.db.models.signals import pre_save, pre_delete
->>>>>>> c83db2c0
+
 from django.dispatch import receiver
 
 from quest_manager.models import Quest, QuestSubmission
@@ -17,12 +15,12 @@
     instance.instructions = tidy_html(instance.instructions)
 
 
-<<<<<<< HEAD
 @receiver(post_save, sender=Quest)
 def handle_quest_archived(sender, instance, **kwargs):
     if instance.archived:
         instance.remove_as_prereq()
-=======
+
+        
 @receiver(pre_delete, sender=QuestSubmission)
 def submission_pre_delete_callback(sender, instance, **kwargs):
     """ QuestSubmission pre-delete signal """
@@ -33,7 +31,7 @@
         target_content_type=ContentType.objects.get_for_model(QuestSubmission),
         target_object_id=instance.id,
     ).delete()
->>>>>>> c83db2c0
+
 
 
 def tidy_html(markup, fix_runaway_newlines=False):
