{% extends "announcements/base.html" %}
{% load crispy_forms_tags %}
{% load notification_tags %}

{% block heading_inner %}Announcements
{% if request.user.is_authenticated and request.user.is_staff %}
  <a class="btn btn-primary" href="{% url 'announcements:create' %}" role="button">New</a>
{% endif %}
{% endblock %}
<<<<<<< HEAD
=======

{% block js %}
  <script src="https://cdnjs.cloudflare.com/ajax/libs/clipboard.js/2.0.4/clipboard.min.js"></script>
  <script>
    var permalinks = document.querySelectorAll('.permalink');

    permalinks.forEach(function (permalink) {
      permalink.addEventListener("click", function(e) {
        e.preventDefault();
        e.stopPropagation();
      });
    });

    var clipboard = new ClipboardJS(permalinks, {
      text: function(trigger) {
        return trigger.origin + trigger.getAttribute('data-clipboard-text');
      }
    });

    $('.permalink').tooltip();

    clipboard.on('success', function(e) {
      $(e.trigger).attr('title', 'Copied').tooltip('fixTitle').tooltip('show');
      $(e.trigger).attr('title', 'Copy permalink').tooltip('fixTitle');
    });

  </script>
{% endblock %}

>>>>>>> d7be64fb
{% block content %}
<div class="panel-group panel-group-packed" id="accordion" role="tablist" aria-multiselectable="true">
{% for object in object_list %}
  <div id="{{object.id}}" 
    class="panel accordian anchor
    {% if object.id == active_id %} active active-anchor{% endif %}
    {% if object|notification_unread:request.user %}panel-warning note-unread
    {% elif object.not_yet_released %}panel-warning
    {% elif object.draft %}panel-warning
    {% elif object.sticky %}panel-info
    {% else %}panel-default
    {% endif %}">
    <div
      {% if object|notification_unread:request.user %}
        href="{{ object|notification_url:request.user }}"
      {% endif %}
      class="panel-heading accordian accordian-trigger
      {% if object.id == active_id %} active {% endif %}"
      role="tab" id="heading{{object.id}}"
      aria-expanded="{% if object.id == active_id %}true{% else %}false{% endif %}"
      aria-controls="collapse{{object.id}}"
      data-parent="#accordion" data-toggle="collapse" data-target="#collapse{{object.id}}">
      <h4 class="panel-title">
        <!-- <a role="button" data-toggle="collapse" data-parent="#accordion" href="#collapse{{object.id}}" aria-expanded="true" aria-controls="collapse{{object.id}}"> -->
        {% if object.draft %}
          {% if object.auto_publish %}<i class="fa fa-magic">&nbsp;</i>{% endif %}
          <i class="fa fa-wrench">&nbsp;</i>
        {% endif %}
        {% if object.sticky %}<i class="fa fa-exclamation-circle">&nbsp;</i>{% endif %}
        {{object.title}}
        <!-- </a> -->
        <small class="pull-right">{{object.datetime_released.date|date:'D, N j, Y'}}
<<<<<<< HEAD
          <a href="{{object.get_absolute_url}}#{{object.id}}" title="Link to this announcement" class="text-muted"><i class="fa fa-link"></i></a>
=======
          <a href="#"
             title="Copy permalink"
             class="text-muted permalink"
             data-clipboard-text="{{ object.get_absolute_url }}#{{ object.id }}"
          >
           <i class="fa fa-clipboard"></i>
         </a>
>>>>>>> d7be64fb
        </small>
      </h4>
    </div>
    <div id="collapse{{object.id}}"
      class="panel-collapse collapse {% if object.id == active_id %} in {% endif %}"
      role="tabpanel" aria-labelledby="heading{{object.id}}">
      <ul class="list-group">
        <li class="list-group-item announcement-content">
          {% if request.user.is_staff %}
          <div class="announcement-button-group">
            <a class="btn btn-danger" href="{% url 'announcements:delete' object.id %}" role="button">Delete</a>
            <a class="btn btn-warning" href="{% url 'announcements:update' object.id %}" role="button">Edit</a>
            {% if object.draft %}
            <a class="btn btn-success" href="{% url 'announcements:publish' object.id %}" role="button"
               title="Publish and broadcast this announcement to students.">Publish</a>
            {% else %}
            <a class="btn btn-primary" href="{% url 'announcements:copy' object.id %}" role="button">Copy</a>
            {% endif %}
          </div>
          {% endif %}
          <!-- <i class="fa fa-quote-left fa-2x pull-left"></i> -->
          <div>
            {{object.content|safe}}
          </div>
        </li>

        {% with object.get_comments as target_comments %}
          {% if target_comments %}
            <li class="list-group-item list-group-item-info">Announcement Comments</li>
            {% include "comments/comments.html" %}
          {% endif %}
        {% endwith %}

        <li class="list-group-item list-group-item-info">Comment </li>
        <li class="list-group-item">
          {% if not request.user.profile.banned_from_comments %}
          <form method="POST" action="{% url 'announcements:comment' object.id %}">{% csrf_token %}
            {{ comment_form | crispy }}
            <input type='submit' name='comment_button' class='btn btn-primary' value='Add Comment' />
          </form>
          {% else %}
            <p><i class="fa fa-ban text-danger"> </i>
              Sorry Spammy McTrollson, you've been banned from commenting on announcements.  If you would like this privilege back, you can grovel for forgiveness from Mr C.</p>
          {% endif %}
        </li>
      </ul>

    </div>
  </div>
{% endfor %}
</div>
{% if object_list.paginator.num_pages > 1 %}
<ul class="pagination pagination-centered">
    {% if object_list.has_previous %}
        <li><a href="{% url 'announcements:list' %}?page=1"><<</a></li>
        <li><a href="{% url 'announcements:list' %}?page={{ object_list.previous_page_number }}"><</a></li>
    {% endif %}

    {% for i in object_list.paginator.page_range %}
        <li {% if object_list.number == i %} class="active" {% endif %}><a href="{% url 'announcements:list' %}?page={{i}}">{{i}}</a></li>
    {% endfor %}

    {% if object_list.has_next %}
        <li><a href="{% url 'announcements:list' %}?page={{ object_list.next_page_number }}">></a></li>
        <li><a href="{% url 'announcements:list' %}?page={{ object_list.paginator.num_pages }}">>></a></li>
    {% endif %}
</ul>
{% endif %}

{% endblock %}<|MERGE_RESOLUTION|>--- conflicted
+++ resolved
@@ -7,8 +7,6 @@
   <a class="btn btn-primary" href="{% url 'announcements:create' %}" role="button">New</a>
 {% endif %}
 {% endblock %}
-<<<<<<< HEAD
-=======
 
 {% block js %}
   <script src="https://cdnjs.cloudflare.com/ajax/libs/clipboard.js/2.0.4/clipboard.min.js"></script>
@@ -38,7 +36,6 @@
   </script>
 {% endblock %}
 
->>>>>>> d7be64fb
 {% block content %}
 <div class="panel-group panel-group-packed" id="accordion" role="tablist" aria-multiselectable="true">
 {% for object in object_list %}
@@ -71,9 +68,6 @@
         {{object.title}}
         <!-- </a> -->
         <small class="pull-right">{{object.datetime_released.date|date:'D, N j, Y'}}
-<<<<<<< HEAD
-          <a href="{{object.get_absolute_url}}#{{object.id}}" title="Link to this announcement" class="text-muted"><i class="fa fa-link"></i></a>
-=======
           <a href="#"
              title="Copy permalink"
              class="text-muted permalink"
@@ -81,7 +75,6 @@
           >
            <i class="fa fa-clipboard"></i>
          </a>
->>>>>>> d7be64fb
         </small>
       </h4>
     </div>
