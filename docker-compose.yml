--- conflicted
+++ resolved
@@ -11,13 +11,8 @@
     volumes:
       - /home/xillar/dumps:/dumps/
       - postgres_data:/var/lib/postgresql/data/
-<<<<<<< HEAD
     environment:
       POSTGRES_HOST_AUTH_METHOD: "trust"  # http://support.divio.com/en/articles/3719228-database-is-uninitialized-and-superuser-password-is-not-specified
-=======
-    env_file: .env
-
->>>>>>> 24f2a62c
   redis:
     image: "redis:5.0-alpine" # Production server is using 3.0.6
     ports:
