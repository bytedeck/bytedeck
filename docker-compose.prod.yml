--- conflicted
+++ resolved
@@ -14,10 +14,7 @@
   web:
     command: bash -c "cd /app/src/ &&
                       python manage.py migrate_schemas --shared &&
-<<<<<<< HEAD
-=======
                       python manage.py migrate_schemas && 
->>>>>>> a5b285a7
                       python manage.py collectstatic --noinput &&
                       uwsgi --socket 0.0.0.0:8000 --wsgi-file hackerspace_online/wsgi.py --master --processes 4 --threads 2"
     volumes: 
