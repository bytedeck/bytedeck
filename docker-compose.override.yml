version: '2.2' # supported by default install on Ubuntu 18.04

###############################################################################
#
# FOR DOCKER_COMPOSE SETTINGS SPECIFIC TO DEVELOPMENT
# 
# It is run automatically with `docker-compose up` on top of the the settings in docker-compose.yml
#
# docker-compose.overide.yml
# https://docs.docker.com/compose/extends/
################################################################################

services:
  web:
    command: bash -c "cd /app/src/ &&
<<<<<<< HEAD
                      python manage.py migrate_schemas --shared &&
=======
                      python manage.py migrate_schemas --shared &&  
                      python manage.py migrate_schemas && 
>>>>>>> a5b285a7
                      python manage.py runserver 0.0.0.0:8000"   # no need for uwsgi in development, this is easier

  db-admin:
    image: dpage/pgadmin4
    environment:
      PGADMIN_DEFAULT_EMAIL: admin@admin.com
      PGADMIN_DEFAULT_PASSWORD: password
    depends_on:
      db:
        condition: service_healthy
    ports:
      - "8080:80"<|MERGE_RESOLUTION|>--- conflicted
+++ resolved
@@ -13,12 +13,8 @@
 services:
   web:
     command: bash -c "cd /app/src/ &&
-<<<<<<< HEAD
-                      python manage.py migrate_schemas --shared &&
-=======
                       python manage.py migrate_schemas --shared &&  
                       python manage.py migrate_schemas && 
->>>>>>> a5b285a7
                       python manage.py runserver 0.0.0.0:8000"   # no need for uwsgi in development, this is easier
 
   db-admin:
