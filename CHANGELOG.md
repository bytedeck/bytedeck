--- conflicted
+++ resolved
@@ -3,17 +3,9 @@
 
 [Changelogs](http://keepachangelog.com/en/0.3.0/) | [Versioning](http://semver.org/) | [Branch model](https://nvie.com/posts/a-successful-git-branching-model/)
 
-<<<<<<< HEAD
-### [0.12.2]
-
-* ?
-
-### [0.12.1]
-=======
 ### [0.13.0]
 * [teachers] grant multiple awards at once in full-reply
 * [teachers] display XP value of awards when selecting them
->>>>>>> f997a9f6
 
 ### [0.12.1]
 * [code] Django 2.0.x (2.1 still has conflicts with some dependencies)
