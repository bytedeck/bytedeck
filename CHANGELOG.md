--- conflicted
+++ resolved
@@ -5,24 +5,6 @@
 [Changelogs](http://keepachangelog.com/en/0.3.0/) | [Versioning](http://semver.org/) | [Branch model](https://nvie.com/posts/a-successful-git-branching-model/)
 
 
-<<<<<<< HEAD
-### [1.21.2] 2023-07-03 - Summer speed up #1
- * Feature: Campaign lists are now searchable and sortable (via bootstrap-tables)
- * Optimizations
-  - Major refactor of Students lists to speed up page load times
-  - Refactor of some Quest and Submission pages to speed up page load times
- * Tweaks:
-  - Organize Quest related items in Admin menu and add Common Info
-  - Reorganize Quests submenu for consistancy with Admin menu items
-  - Clean up mobile layout of content for quest asnd submission previews (accordian expansion)
-  - Indicate skipepd quests in status field of submissions and approvals tabs
- * Bugfixes:
-  - Skipped quests now save comments
-  - Ignore draft and archived quests when considering Campaign completion; [#1286](https://github.com/bytedeck/bytedeck/issues/1286)
-  - Sort badges by sort_order on profiles [#1411](https://github.com/bytedeck/bytedeck/issues/1411);
-  - Allow deletion of (non-current) semesters with no students [#1418](https://github.com/bytedeck/bytedeck/issues/1418);
-  - Added proper sorting to status column [#1420](https://github.com/bytedeck/bytedeck/issues/1420);
-=======
 ### [1.22.0] 2023-07-31
  * Feature: Add simplified registration option to SiteConfig
  * Admin Features:
@@ -56,7 +38,6 @@
    - Sort badges by sort_order on profiles [#1411](https://github.com/bytedeck/bytedeck/issues/1411);
    - Allow deletion of (non-current) semesters with no students [#1418](https://github.com/bytedeck/bytedeck/issues/1418);
    - Added proper sorting to status column [#1420](https://github.com/bytedeck/bytedeck/issues/1420);
->>>>>>> add79865
 
 
 
