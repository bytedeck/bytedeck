## Hackerspace test environment installation (instructions for students)
LMS for Timberline Secondary School's Digital Hackerspace

This guide assumes you are running Linux.  If not, then you can use the [Windows subsystem for Linux](https://docs.microsoft.com/en-us/windows/wsl/install-win10) if you have Windows 10.  Another option is [Git Bash](https://git-for-windows.github.io/)

#### Preparation
1. Install Python 3: `sudo apt install python3`
1. Install Git: `sudo apt install git`. 
1. Pick/create a location for the project, e.g: `~/Developer`

#### Fork the repository
1. Create a Github account.
2. Go to https://github.com/timberline-secondary/hackerspace
3. Click the "Fork" button on the top right corner. 
4. This will allow you to have your own copy of the project on your GitHub account.

#### Clone the repository
1. Move to the parent directory of the project: `cd ~/Developer`
2. Go to your forked repository.
3. Click "Clone or download" and copy the url.
4. `git clone yoururlhere`
3. This will download the project into ~/Developer/hackerspace/

#### Python Virtual Environment
1. If on Windows, open Git Bash as an administrator, or use the [Linux Bash Shell in Windows 10](https://www.howtogeek.com/249966/how-to-install-and-use-the-linux-bash-shell-on-windows-10/).  I fusing the Bash Shell in Windows 10, you can follow all the Linux instructions below.
1. Install the Python package manager, pip: `sudo apt install python3-pip`
3. Install [virtualenv](https://virtualenv.pypa.io/en/stable/userguide/) using pip: `pip3 install virtualenv`
1. If you are asked to upgrade pip: `pip3 install --upgrade pip`
2. Move to the parent directory of the project: `cd ~/Developer` 
2. Create the virtual environment named hackerspace.  This will place the virtual environment into the same folder as the project (just for convenience): `virtualenv hackerspace`
3. Move into the hackerspace dir: `cd hackerspace` (if using git bash, you should now see "(master)" at the end of your prompt
3. Activate your virtual environment: Linux: `source bin/activate` Windows w/Git Bash: `source Scripts/activate`
4. You should now see "(hackerspace)" appear before your prompt.
5. Later (don't do it now), when you are finished you can leave the environment by typing: `deactivate`

#### Installing required python packages
1. `pip install -r requirements-top.txt` (now that we're in our Python3 virtual environment we can just use pip instead of pip3, since our environment will default to python3 for everything)
2. This does not include what is needed for a PostGres database or other production-specific stuff, only development requirements

#### Creating the SQLite database (Easy Option)
1. A basic database to get started.  You can move to a more advanced PostgreSQL database later if you like, or try now (see next section)
`./src/manage.py migrate`  This will create your database and create tables for all the models
2. Populate the database with some default data: `./src/manage.py loaddata src/initial_data`
3. Create a superuser in the database (i.e.teacher/administrator account): `./src/manage.py createsuperuser`
4. Windows w/Git Bash: if you get an error, try: `winpty python src/manage.py createsuperuser`
5. Create the cache table: `./src/manage.py createcachetable`

#### Creating the PostgreSQL database (Advanced Option)
1. You can follow [these instructions](https://www.digitalocean.com/community/tutorials/how-to-use-postgresql-with-your-django-application-on-ubuntu-16-04) if you are on Linux (won't work on Windows).  Use the Python3 options.

#### Running the server
1. `./src/manage.py runserver`
2. Segmentation Fault?  try running it again...
3. In your browser go to [127.0.0.1:8000](http://127.0.0.1:8000) to see if it worked!
4. Log in as the superuser to see what a teacher/admin sees
5. Sign up to create a student account.
6. Stop running server (or any bash script in progress) with `Ctrl + C`

#### Setting up PyCharm IDE
1. Install some version of [PyCharmIDE](https://www.jetbrains.com/pycharm/download/#section=linux)
1. File > Open, then choose the ~/Developer/hackerspace directory
1. Run > Edit Configurations
1. it "+" and choose Django Server
1. Defaults should be good, but "Run Browser" option is handy, tick it if you want to auto open a browser when you run the server.
1. Turn on Django support.  Click "Fix" button at bottom
1. Tick "Enable Django Support
1. Set Django project root to: ~/Developer/hackerspace/src
1. Set Settings to: `hackerspace_online/settings` (this is relative to the root above)
1. OK, OK.
1. Hit the green play button to test.

#### Committing changes

1. Move into your cloned directory. `cd ~/Developer/hackerspace`
2. Add the upstream remote: `git remote add upstream git@github.com:timberline-secondary/hackerspace.git`
3. Pull in changes from the upstream master: `git fetch upstream`
4. Merge the changes: `git merge upstream/master`
5. Create a new branch: `git checkout -b yourbranchname`
6. Make your changes and them commit: `git commit -am "yourchangeshere"`
7. Push your branch to your fork of the project: `git push origin yourbranchname`
8. Go to your fork of the repository. 
9. Select your recently pushed branch and create a pull request.
10. Complete pull request.

<<<<<<< HEAD
#### BAGLEY WAS HERE
=======
####BAGLEY WAS HERE
>>>>>>> 803d46ed
<|MERGE_RESOLUTION|>--- conflicted
+++ resolved
@@ -82,8 +82,4 @@
 9. Select your recently pushed branch and create a pull request.
 10. Complete pull request.
 
-<<<<<<< HEAD
-#### BAGLEY WAS HERE
-=======
-####BAGLEY WAS HERE
->>>>>>> 803d46ed
+####BAGLEY WAS HERE